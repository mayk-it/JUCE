--- conflicted
+++ resolved
@@ -1,1441 +1,1436 @@
-/*
-  ==============================================================================
-
-   This file is part of the JUCE library.
-   Copyright (c) 2022 - Raw Material Software Limited
-
-   JUCE is an open source library subject to commercial or open-source
-   licensing.
-
-   The code included in this file is provided under the terms of the ISC license
-   http://www.isc.org/downloads/software-support-policy/isc-license. Permission
-   To use, copy, modify, and/or distribute this software for any purpose with or
-   without fee is hereby granted provided that the above copyright notice and
-   this permission notice appear in all copies.
-
-   JUCE IS PROVIDED "AS IS" WITHOUT ANY WARRANTY, AND ALL WARRANTIES, WHETHER
-   EXPRESSED OR IMPLIED, INCLUDING MERCHANTABILITY AND FITNESS FOR PURPOSE, ARE
-   DISCLAIMED.
-
-  ==============================================================================
-*/
-
-#ifndef JUCE_OBOE_LOG_ENABLED
- #define JUCE_OBOE_LOG_ENABLED 1
-#endif
-
-#if JUCE_OBOE_LOG_ENABLED
- #define JUCE_OBOE_LOG(x) DBG(x)
-#else
- #define JUCE_OBOE_LOG(x) {}
-#endif
-
-namespace juce
-{
-
-template <typename OboeDataFormat>  struct OboeAudioIODeviceBufferHelpers {};
-
-template <>
-struct OboeAudioIODeviceBufferHelpers<int16>
-{
-    static oboe::AudioFormat oboeAudioFormat() { return oboe::AudioFormat::I16; }
-
-    static constexpr int bitDepth() { return 16; }
-
-    static bool referAudioBufferDirectlyToOboeIfPossible (int16*, AudioBuffer<float>&, int)  { return false; }
-
-    using NativeInt16   = AudioData::Format<AudioData::Int16, AudioData::NativeEndian>;
-    using NativeFloat32 = AudioData::Format<AudioData::Float32, AudioData::NativeEndian>;
-
-    static void convertFromOboe (const int16* srcInterleaved, AudioBuffer<float>& audioBuffer, int numSamples)
-    {
-        const auto numChannels = audioBuffer.getNumChannels();
-
-        AudioData::deinterleaveSamples (AudioData::InterleavedSource<NativeInt16>    { reinterpret_cast<const uint16*> (srcInterleaved), numChannels },
-                                        AudioData::NonInterleavedDest<NativeFloat32> { audioBuffer.getArrayOfWritePointers(),            numChannels },
-                                        numSamples);
-    }
-
-    static void convertToOboe (const AudioBuffer<float>& audioBuffer, int16* dstInterleaved, int numSamples)
-    {
-        const auto numChannels = audioBuffer.getNumChannels();
-
-        AudioData::interleaveSamples (AudioData::NonInterleavedSource<NativeFloat32> { audioBuffer.getArrayOfReadPointers(),       numChannels },
-                                      AudioData::InterleavedDest<NativeInt16>        { reinterpret_cast<uint16*> (dstInterleaved), numChannels },
-                                      numSamples);
-    }
-};
-
-template <>
-struct OboeAudioIODeviceBufferHelpers<float>
-{
-    static oboe::AudioFormat oboeAudioFormat() { return oboe::AudioFormat::Float; }
-
-    static constexpr int bitDepth() { return 32; }
-
-    static bool referAudioBufferDirectlyToOboeIfPossible (float* nativeBuffer, AudioBuffer<float>& audioBuffer, int numSamples)
-    {
-        if (audioBuffer.getNumChannels() == 1)
-        {
-            audioBuffer.setDataToReferTo (&nativeBuffer, 1, numSamples);
-            return true;
-        }
-
-        return false;
-    }
-
-    using Format = AudioData::Format<AudioData::Float32, AudioData::NativeEndian>;
-
-    static void convertFromOboe (const float* srcInterleaved, AudioBuffer<float>& audioBuffer, int numSamples)
-    {
-        auto numChannels = audioBuffer.getNumChannels();
-
-        if (numChannels > 0)
-        {
-            // No need to convert, we instructed the buffer to point to the src data directly already
-            jassert (audioBuffer.getWritePointer (0) != srcInterleaved);
-
-            AudioData::deinterleaveSamples (AudioData::InterleavedSource<Format>  { srcInterleaved,                        numChannels },
-                                            AudioData::NonInterleavedDest<Format> { audioBuffer.getArrayOfWritePointers(), numChannels },
-                                            numSamples);
-        }
-    }
-
-    static void convertToOboe (const AudioBuffer<float>& audioBuffer, float* dstInterleaved, int numSamples)
-    {
-        auto numChannels = audioBuffer.getNumChannels();
-
-        if (numChannels > 0)
-        {
-            // No need to convert, we instructed the buffer to point to the src data directly already
-            jassert (audioBuffer.getReadPointer (0) != dstInterleaved);
-
-            AudioData::interleaveSamples (AudioData::NonInterleavedSource<Format> { audioBuffer.getArrayOfReadPointers(), numChannels },
-                                          AudioData::InterleavedDest<Format>      { dstInterleaved,                       numChannels },
-                                          numSamples);
-        }
-    }
-};
-
-template <typename Type>
-static String getOboeString (const Type& value)
-{
-    return String (oboe::convertToText (value));
-}
-
-//==============================================================================
-class OboeAudioIODevice  : public AudioIODevice
-{
-public:
-    //==============================================================================
-    OboeAudioIODevice (const String& deviceName,
-                       int inputDeviceIdToUse,
-                       const Array<int>& supportedInputSampleRatesToUse,
-                       int maxNumInputChannelsToUse,
-                       int outputDeviceIdToUse,
-                       const Array<int>& supportedOutputSampleRatesToUse,
-                       int maxNumOutputChannelsToUse)
-        : AudioIODevice (deviceName, oboeTypeName),
-          inputDeviceId (inputDeviceIdToUse),
-          supportedInputSampleRates (supportedInputSampleRatesToUse),
-          maxNumInputChannels (maxNumInputChannelsToUse),
-          outputDeviceId (outputDeviceIdToUse),
-          supportedOutputSampleRates (supportedOutputSampleRatesToUse),
-          maxNumOutputChannels (maxNumOutputChannelsToUse)
-    {
-    }
-
-    ~OboeAudioIODevice() override
-    {
-        close();
-    }
-
-    StringArray getOutputChannelNames() override    { return getChannelNames (false); }
-    StringArray getInputChannelNames() override     { return getChannelNames (true); }
-
-    Array<double> getAvailableSampleRates() override
-    {
-        Array<double> result;
-
-        auto inputSampleRates  = getAvailableSampleRates (true);
-        auto outputSampleRates = getAvailableSampleRates (false);
-
-        if (inputDeviceId == -1)
-        {
-            for (auto& sr : outputSampleRates)
-                result.add (sr);
-        }
-        else if (outputDeviceId == -1)
-        {
-            for (auto& sr : inputSampleRates)
-                result.add (sr);
-        }
-        else
-        {
-            // For best performance, the same sample rate should be used for input and output,
-            for (auto& inputSampleRate : inputSampleRates)
-            {
-                if (outputSampleRates.contains (inputSampleRate))
-                    result.add (inputSampleRate);
-            }
-        }
-
-        // either invalid device was requested or its input&output don't have compatible sample rate
-        jassert (result.size() > 0);
-        return result;
-    }
-
-    Array<int> getAvailableBufferSizes() override
-    {
-        return AndroidHighPerformanceAudioHelpers::getAvailableBufferSizes (getNativeBufferSize(), getAvailableSampleRates());
-    }
-
-    String open (const BigInteger& inputChannels, const BigInteger& outputChannels,
-                 double requestedSampleRate, int bufferSize) override
-    {
-        close();
-
-        lastError.clear();
-
-        sampleRate = (int) (requestedSampleRate > 0 ? requestedSampleRate : AndroidHighPerformanceAudioHelpers::getNativeSampleRate());
-        actualBufferSize = (bufferSize <= 0) ? getDefaultBufferSize() : bufferSize;
-
-        // The device may report no max, claiming "no limits". Pick sensible defaults.
-        int maxOutChans = maxNumOutputChannels > 0 ? maxNumOutputChannels : 2;
-        int maxInChans  = maxNumInputChannels  > 0 ? maxNumInputChannels : 1;
-
-        activeOutputChans = outputChannels;
-        activeOutputChans.setRange (maxOutChans,
-                                    activeOutputChans.getHighestBit() + 1 - maxOutChans,
-                                    false);
-
-        activeInputChans = inputChannels;
-        activeInputChans.setRange (maxInChans,
-                                   activeInputChans.getHighestBit() + 1 - maxInChans,
-                                   false);
-
-        int numOutputChans = activeOutputChans.countNumberOfSetBits();
-        int numInputChans = activeInputChans.countNumberOfSetBits();
-
-        if (numInputChans > 0 && (! RuntimePermissions::isGranted (RuntimePermissions::recordAudio)))
-        {
-            // If you hit this assert, you probably forgot to get RuntimePermissions::recordAudio
-            // before trying to open an audio input device. This is not going to work!
-            jassertfalse;
-            lastError = "Error opening Oboe input device: the app was not granted android.permission.RECORD_AUDIO";
-        }
-
-        // At least one output channel should be set!
-        jassert (numOutputChans >= 0);
-
-        session.reset (OboeSessionBase::create (*this,
-                                                inputDeviceId, outputDeviceId,
-                                                numInputChans, numOutputChans,
-                                                sampleRate, actualBufferSize));
-
-        deviceOpen = session != nullptr;
-
-        if (! deviceOpen)
-            lastError = "Failed to create audio session";
-
-        return lastError;
-    }
-
-    void close() override                               { stop(); }
-    int getOutputLatencyInSamples() override            { return session->getOutputLatencyInSamples(); }
-    int getInputLatencyInSamples() override             { return session->getInputLatencyInSamples(); }
-    bool isOpen() override                              { return deviceOpen; }
-    int getCurrentBufferSizeSamples() override          { return actualBufferSize; }
-    int getCurrentBitDepth() override                   { return session->getCurrentBitDepth(); }
-    BigInteger getActiveOutputChannels() const override { return activeOutputChans; }
-    BigInteger getActiveInputChannels() const override  { return activeInputChans; }
-    String getLastError() override                      { return lastError; }
-    bool isPlaying() override                           { return callback.get() != nullptr; }
-    int getXRunCount() const noexcept override          { return session->getXRunCount(); }
-
-    int getDefaultBufferSize() override
-    {
-        return AndroidHighPerformanceAudioHelpers::getDefaultBufferSize (getNativeBufferSize(), getCurrentSampleRate());
-    }
-
-    double getCurrentSampleRate() override
-    {
-        return (sampleRate == 0.0 ? AndroidHighPerformanceAudioHelpers::getNativeSampleRate() : sampleRate);
-    }
-
-    void start (AudioIODeviceCallback* newCallback) override
-    {
-        if (callback.get() != newCallback)
-        {
-            if (newCallback != nullptr)
-                newCallback->audioDeviceAboutToStart (this);
-
-            AudioIODeviceCallback* oldCallback = callback.get();
-
-            if (oldCallback != nullptr)
-            {
-                // already running
-                if (newCallback == nullptr)
-                    stop();
-                else
-                    setCallback (newCallback);
-
-                oldCallback->audioDeviceStopped();
-            }
-            else
-            {
-                jassert (newCallback != nullptr);
-
-                // session hasn't started yet
-                setCallback (newCallback);
-                running = true;
-
-                session->start();
-            }
-
-            callback = newCallback;
-        }
-    }
-
-    void stop() override
-    {
-        if (session != nullptr)
-            session->stop();
-
-        running = false;
-        setCallback (nullptr);
-    }
-
-    bool setAudioPreprocessingEnabled (bool) override
-    {
-        // Oboe does not expose this setting, yet it may use preprocessing
-        // for older APIs running OpenSL
-        return false;
-    }
-
-    static const char* const oboeTypeName;
-
-private:
-    StringArray getChannelNames (bool forInput)
-    {
-        auto& deviceId = forInput ? inputDeviceId : outputDeviceId;
-        auto& numChannels = forInput ? maxNumInputChannels : maxNumOutputChannels;
-
-        // If the device id is unknown (on olders APIs) or if the device claims to
-        // support "any" channel count, use a sensible default
-        if (deviceId == -1 || numChannels == -1)
-            return forInput ? StringArray ("Input") : StringArray ("Left", "Right");
-
-        StringArray names;
-
-        for (int i = 0; i < numChannels; ++i)
-            names.add ("Channel " + String (i + 1));
-
-        return names;
-    }
-
-    Array<int> getAvailableSampleRates (bool forInput)
-    {
-        auto& supportedSampleRates = forInput
-            ? supportedInputSampleRates
-            : supportedOutputSampleRates;
-
-        if (! supportedSampleRates.isEmpty())
-            return supportedSampleRates;
-
-        // device claims that it supports "any" sample rate, use
-        // standard ones then
-        return getDefaultSampleRates();
-    }
-
-    static Array<int> getDefaultSampleRates()
-    {
-        static const int standardRates[] = { 8000, 11025, 12000, 16000,
-                                            22050, 24000, 32000, 44100, 48000 };
-
-        Array<int> rates (standardRates, numElementsInArray (standardRates));
-
-        // make sure the native sample rate is part of the list
-        int native = (int) AndroidHighPerformanceAudioHelpers::getNativeSampleRate();
-
-        if (native != 0 && ! rates.contains (native))
-            rates.add (native);
-
-        return rates;
-    }
-
-    static int getNativeBufferSize()
-    {
-        auto bufferSizeHint = AndroidHighPerformanceAudioHelpers::getNativeBufferSizeHint();
-
-        // providing a callback is required on some devices to get a FAST track, so we pass an
-        // empty one to the temp stream to get the best available buffer size
-        struct DummyCallback  : public oboe::AudioStreamCallback
-        {
-            oboe::DataCallbackResult onAudioReady (oboe::AudioStream*, void*, int32_t) override  { return oboe::DataCallbackResult::Stop; }
-        };
-
-        DummyCallback callback;
-
-        // NB: Exclusive mode could be rejected if a device is already opened in that mode, so to get
-        //     reliable results, only use this function when a device is closed.
-        //     We initially try to open a stream with a buffer size returned from
-        //     android.media.property.OUTPUT_FRAMES_PER_BUFFER property, but then we verify the actual
-        //     size after the stream is open.
-        OboeAudioIODevice::OboeStream tempStream (oboe::kUnspecified,
-                                                  oboe::Direction::Output,
-                                                  oboe::SharingMode::Exclusive,
-                                                  2,
-                                                  getAndroidSDKVersion() >= 21 ? oboe::AudioFormat::Float : oboe::AudioFormat::I16,
-                                                  (int) AndroidHighPerformanceAudioHelpers::getNativeSampleRate(),
-                                                  bufferSizeHint,
-                                                  &callback);
-
-        if (auto* nativeStream = tempStream.getNativeStream())
-            return nativeStream->getFramesPerBurst();
-
-        return bufferSizeHint;
-    }
-
-    void setCallback (AudioIODeviceCallback* callbackToUse)
-    {
-        if (! running)
-        {
-            callback.set (callbackToUse);
-            return;
-        }
-
-        // Setting nullptr callback is allowed only when playback is stopped.
-        jassert (callbackToUse != nullptr);
-
-        for (;;)
-        {
-            auto old = callback.get();
-
-            if (old == callbackToUse)
-                break;
-
-            // If old is nullptr, then it means that it's currently being used!
-            if (old != nullptr && callback.compareAndSetBool (callbackToUse, old))
-                break;
-
-            Thread::sleep (1);
-        }
-    }
-
-    void process (const float* const* inputChannelData, int numInputChannels,
-                  float* const* outputChannelData, int numOutputChannels, int32_t numFrames)
-    {
-        if (auto* cb = callback.exchange (nullptr))
-        {
-            cb->audioDeviceIOCallbackWithContext (inputChannelData,
-                                                  numInputChannels,
-                                                  outputChannelData,
-                                                  numOutputChannels,
-                                                  numFrames,
-                                                  {});
-            callback.set (cb);
-        }
-        else
-        {
-            for (int i = 0; i < numOutputChannels; ++i)
-                zeromem (outputChannelData[i], (size_t) (numFrames) * sizeof (float));
-        }
-    }
-
-    //==============================================================================
-    class OboeStream
-    {
-    public:
-        OboeStream (int deviceId, oboe::Direction direction,
-                    oboe::SharingMode sharingMode,
-                    int channelCount, oboe::AudioFormat format,
-                    int32 sampleRateIn, int32 bufferSize,
-                    oboe::AudioStreamCallback* callbackIn = nullptr)
-        {
-            open (deviceId, direction, sharingMode, channelCount,
-                  format, sampleRateIn, bufferSize, callbackIn);
-        }
-
-        ~OboeStream()
-        {
-            close();
-            delete stream;
-        }
-
-        bool openedOk() const noexcept
-        {
-            return openResult == oboe::Result::OK;
-        }
-
-        void start()
-        {
-            jassert (openedOk());
-
-            if (openedOk() && stream != nullptr)
-            {
-                auto expectedState = oboe::StreamState::Starting;
-                auto nextState = oboe::StreamState::Started;
-                int64 timeoutNanos = 1000 * oboe::kNanosPerMillisecond;
-
-                auto startResult = stream->requestStart();
-                JUCE_OBOE_LOG ("Requested Oboe stream start with result: " + getOboeString (startResult));
-
-                startResult = stream->waitForStateChange (expectedState, &nextState, timeoutNanos);
-
-                JUCE_OBOE_LOG ("Starting Oboe stream with result: " + getOboeString (startResult);
-                                 + "\nUses AAudio = " + String ((int) stream->usesAAudio())
-                                 + "\nDirection = " + getOboeString (stream->getDirection())
-                                 + "\nSharingMode = " + getOboeString (stream->getSharingMode())
-                                 + "\nChannelCount = " + String (stream->getChannelCount())
-                                 + "\nFormat = " + getOboeString (stream->getFormat())
-                                 + "\nSampleRate = " + String (stream->getSampleRate())
-                                 + "\nBufferSizeInFrames = " + String (stream->getBufferSizeInFrames())
-                                 + "\nBufferCapacityInFrames = " + String (stream->getBufferCapacityInFrames())
-                                 + "\nFramesPerBurst = " + String (stream->getFramesPerBurst())
-                                 + "\nFramesPerCallback = " + String (stream->getFramesPerCallback())
-                                 + "\nBytesPerFrame = " + String (stream->getBytesPerFrame())
-                                 + "\nBytesPerSample = " + String (stream->getBytesPerSample())
-                                 + "\nPerformanceMode = " + getOboeString (stream->getPerformanceMode())
-                                 + "\ngetDeviceId = " + String (stream->getDeviceId()));
-            }
-        }
-
-        oboe::AudioStream* getNativeStream() const
-        {
-            jassert (openedOk());
-            return stream;
-        }
-
-        int getXRunCount() const
-        {
-            if (stream != nullptr)
-            {
-                auto count = stream->getXRunCount();
-
-                if (count)
-                    return count.value();
-
-                JUCE_OBOE_LOG ("Failed to get Xrun count: " + getOboeString (count.error()));
-            }
-
-            return 0;
-        }
-
-    private:
-        void open (int deviceId, oboe::Direction direction,
-                   oboe::SharingMode sharingMode,
-                   int channelCount, oboe::AudioFormat format,
-                   int32 newSampleRate, int32 newBufferSize,
-                   oboe::AudioStreamCallback* newCallback = nullptr)
-        {
-            oboe::DefaultStreamValues::FramesPerBurst = AndroidHighPerformanceAudioHelpers::getNativeBufferSizeHint();
-
-            oboe::AudioStreamBuilder builder;
-
-            if (deviceId != -1)
-                builder.setDeviceId (deviceId);
-
-            // Note: letting OS to choose the buffer capacity & frames per callback.
-            builder.setDirection (direction);
-            builder.setSharingMode (sharingMode);
-            builder.setChannelCount (channelCount);
-            builder.setFormat (format);
-            builder.setSampleRate (newSampleRate);
-            builder.setPerformanceMode (oboe::PerformanceMode::LowLatency);
-
-           #if JUCE_USE_ANDROID_OBOE_STABILIZED_CALLBACK
-            if (newCallback != nullptr)
-            {
-                stabilizedCallback = std::make_unique<oboe::StabilizedCallback> (newCallback);
-                builder.setCallback (stabilizedCallback.get());
-            }
-           #else
-            builder.setCallback (newCallback);
-           #endif
-
-            JUCE_OBOE_LOG (String ("Preparing Oboe stream with params:")
-                 + "\nAAudio supported = " + String (int (builder.isAAudioSupported()))
-                 + "\nAPI = " + getOboeString (builder.getAudioApi())
-                 + "\nDeviceId = " + String (deviceId)
-                 + "\nDirection = " + getOboeString (direction)
-                 + "\nSharingMode = " + getOboeString (sharingMode)
-                 + "\nChannelCount = " + String (channelCount)
-                 + "\nFormat = " + getOboeString (format)
-                 + "\nSampleRate = " + String (newSampleRate)
-                 + "\nPerformanceMode = " + getOboeString (oboe::PerformanceMode::LowLatency));
-
-            openResult = builder.openStream (&stream);
-            JUCE_OBOE_LOG ("Building Oboe stream with result: " + getOboeString (openResult)
-                 + "\nStream state = " + (stream != nullptr ? getOboeString (stream->getState()) : String ("?")));
-
-            if (stream != nullptr && newBufferSize != 0)
-            {
-                JUCE_OBOE_LOG ("Setting the bufferSizeInFrames to " + String (newBufferSize));
-                stream->setBufferSizeInFrames (newBufferSize);
-            }
-
-            JUCE_OBOE_LOG (String ("Stream details:")
-                 + "\nUses AAudio = " + (stream != nullptr ? String ((int) stream->usesAAudio()) : String ("?"))
-                 + "\nDeviceId = " + (stream != nullptr ? String (stream->getDeviceId()) : String ("?"))
-                 + "\nDirection = " + (stream != nullptr ? getOboeString (stream->getDirection()) : String ("?"))
-                 + "\nSharingMode = " + (stream != nullptr ? getOboeString (stream->getSharingMode()) : String ("?"))
-                 + "\nChannelCount = " + (stream != nullptr ? String (stream->getChannelCount()) : String ("?"))
-                 + "\nFormat = " + (stream != nullptr ? getOboeString (stream->getFormat()) : String ("?"))
-                 + "\nSampleRate = " + (stream != nullptr ? String (stream->getSampleRate()) : String ("?"))
-                 + "\nBufferSizeInFrames = " + (stream != nullptr ? String (stream->getBufferSizeInFrames()) : String ("?"))
-                 + "\nBufferCapacityInFrames = " + (stream != nullptr ? String (stream->getBufferCapacityInFrames()) : String ("?"))
-                 + "\nFramesPerBurst = " + (stream != nullptr ? String (stream->getFramesPerBurst()) : String ("?"))
-                 + "\nFramesPerCallback = " + (stream != nullptr ? String (stream->getFramesPerCallback()) : String ("?"))
-                 + "\nBytesPerFrame = " + (stream != nullptr ? String (stream->getBytesPerFrame()) : String ("?"))
-                 + "\nBytesPerSample = " + (stream != nullptr ? String (stream->getBytesPerSample()) : String ("?"))
-                 + "\nPerformanceMode = " + (stream != nullptr ? getOboeString (stream->getPerformanceMode()) : String ("?")));
-        }
-
-        void close()
-        {
-            if (stream != nullptr)
-            {
-                [[maybe_unused]] oboe::Result result = stream->close();
-                JUCE_OBOE_LOG ("Requested Oboe stream close with result: " + getOboeString (result));
-            }
-        }
-
-        oboe::AudioStream* stream = nullptr;
-       #if JUCE_USE_ANDROID_OBOE_STABILIZED_CALLBACK
-        std::unique_ptr<oboe::StabilizedCallback> stabilizedCallback;
-       #endif
-        oboe::Result openResult;
-    };
-
-    //==============================================================================
-    class OboeSessionBase   : protected oboe::AudioStreamCallback
-    {
-    public:
-        static OboeSessionBase* create (OboeAudioIODevice& owner,
-                                        int inputDeviceId, int outputDeviceId,
-                                        int numInputChannels, int numOutputChannels,
-                                        int sampleRate, int bufferSize);
-
-        virtual void start() = 0;
-        virtual void stop() = 0;
-        virtual int getOutputLatencyInSamples() = 0;
-        virtual int getInputLatencyInSamples() = 0;
-
-        bool openedOk() const noexcept
-        {
-            if (inputStream != nullptr && ! inputStream->openedOk())
-                return false;
-
-            return outputStream != nullptr && outputStream->openedOk();
-        }
-
-        int getCurrentBitDepth() const noexcept { return bitDepth; }
-
-        int getXRunCount() const
-        {
-            int inputXRunCount  = jmax (0, inputStream  != nullptr ? inputStream->getXRunCount() : 0);
-            int outputXRunCount = jmax (0, outputStream != nullptr ? outputStream->getXRunCount() : 0);
-
-            return inputXRunCount + outputXRunCount;
-        }
-
-    protected:
-        OboeSessionBase (OboeAudioIODevice& ownerToUse,
-                         int inputDeviceIdToUse, int outputDeviceIdToUse,
-                         int numInputChannelsToUse, int numOutputChannelsToUse,
-                         int sampleRateToUse, int bufferSizeToUse,
-                         oboe::AudioFormat streamFormatToUse,
-                         int bitDepthToUse)
-            : owner (ownerToUse),
-              inputDeviceId (inputDeviceIdToUse),
-              outputDeviceId (outputDeviceIdToUse),
-              numInputChannels (numInputChannelsToUse),
-              numOutputChannels (numOutputChannelsToUse),
-              sampleRate (sampleRateToUse),
-              bufferSize (bufferSizeToUse),
-              streamFormat (streamFormatToUse),
-              bitDepth (bitDepthToUse),
-              outputStream (new OboeStream (outputDeviceId,
-                                            oboe::Direction::Output,
-                                            oboe::SharingMode::Exclusive,
-                                            numOutputChannels,
-                                            streamFormatToUse,
-                                            sampleRateToUse,
-                                            bufferSizeToUse,
-                                            this))
-        {
-            if (numInputChannels > 0)
-            {
-                inputStream.reset (new OboeStream (inputDeviceId,
-                                                   oboe::Direction::Input,
-                                                   oboe::SharingMode::Exclusive,
-                                                   numInputChannels,
-                                                   streamFormatToUse,
-                                                   sampleRateToUse,
-                                                   bufferSizeToUse,
-                                                   nullptr));
-
-                if (inputStream->openedOk() && outputStream->openedOk())
-                {
-                    // Input & output sample rates should match!
-                    jassert (inputStream->getNativeStream()->getSampleRate()
-                               == outputStream->getNativeStream()->getSampleRate());
-                }
-
-                checkStreamSetup (inputStream.get(), inputDeviceId, numInputChannels,
-                                  sampleRate, bufferSize, streamFormat);
-            }
-
-            checkStreamSetup (outputStream.get(), outputDeviceId, numOutputChannels,
-                              sampleRate, bufferSize, streamFormat);
-        }
-
-        // Not strictly required as these should not change, but recommended by Google anyway
-        void checkStreamSetup (OboeStream* stream,
-                               [[maybe_unused]] int deviceId,
-                               [[maybe_unused]] int numChannels,
-                               [[maybe_unused]] int expectedSampleRate,
-                               [[maybe_unused]] int expectedBufferSize,
-                               oboe::AudioFormat format)
-        {
-            if ([[maybe_unused]] auto* nativeStream = stream != nullptr ? stream->getNativeStream() : nullptr)
-            {
-                jassert (numChannels == 0 || numChannels == nativeStream->getChannelCount());
-                jassert (expectedSampleRate == 0 || expectedSampleRate == nativeStream->getSampleRate());
-                jassert (format == nativeStream->getFormat());
-            }
-        }
-
-        int getBufferCapacityInFrames (bool forInput) const
-        {
-            auto& ptr = forInput ? inputStream : outputStream;
-
-            if (ptr == nullptr || ! ptr->openedOk())
-                return 0;
-
-            return ptr->getNativeStream()->getBufferCapacityInFrames();
-        }
-
-        OboeAudioIODevice& owner;
-        int inputDeviceId, outputDeviceId;
-        int numInputChannels, numOutputChannels;
-        int sampleRate;
-        int bufferSize;
-        oboe::AudioFormat streamFormat;
-        int bitDepth;
-
-        std::unique_ptr<OboeStream> inputStream, outputStream;
-    };
-
-    //==============================================================================
-    template <typename SampleType>
-    class OboeSessionImpl   : public OboeSessionBase
-    {
-    public:
-        OboeSessionImpl (OboeAudioIODevice& ownerToUse,
-                         int inputDeviceIdIn, int outputDeviceIdIn,
-                         int numInputChannelsToUse, int numOutputChannelsToUse,
-                         int sampleRateToUse, int bufferSizeToUse)
-            : OboeSessionBase (ownerToUse,
-                               inputDeviceIdIn, outputDeviceIdIn,
-                               numInputChannelsToUse, numOutputChannelsToUse,
-                               sampleRateToUse, bufferSizeToUse,
-                               OboeAudioIODeviceBufferHelpers<SampleType>::oboeAudioFormat(),
-                               OboeAudioIODeviceBufferHelpers<SampleType>::bitDepth()),
-              inputStreamNativeBuffer (static_cast<size_t> (numInputChannelsToUse * getBufferCapacityInFrames (true))),
-              inputStreamSampleBuffer (numInputChannels, getBufferCapacityInFrames (true)),
-              outputStreamSampleBuffer (numOutputChannels, getBufferCapacityInFrames (false))
-        {
-        }
-
-        void start() override
-        {
-            audioCallbackGuard.set (0);
-
-            if (inputStream != nullptr)
-                inputStream->start();
-
-            outputStream->start();
-
-            isInputLatencyDetectionSupported  = isLatencyDetectionSupported (inputStream.get());
-            isOutputLatencyDetectionSupported = isLatencyDetectionSupported (outputStream.get());
-        }
-
-        void stop() override
-        {
-            while (! audioCallbackGuard.compareAndSetBool (1, 0))
-                Thread::sleep (1);
-
-            inputStream  = nullptr;
-            outputStream = nullptr;
-
-            audioCallbackGuard.set (0);
-        }
-
-        int getOutputLatencyInSamples() override    { return outputLatency; }
-        int getInputLatencyInSamples() override     { return inputLatency; }
-
-    private:
-        bool isLatencyDetectionSupported (OboeStream* stream)
-        {
-            if (stream == nullptr || ! openedOk())
-                return false;
-
-            auto result = stream->getNativeStream()->getTimestamp (CLOCK_MONOTONIC, nullptr, nullptr);
-            return result != oboe::Result::ErrorUnimplemented;
-        }
-
-        oboe::DataCallbackResult onAudioReady (oboe::AudioStream* stream, void* audioData, int32_t numFrames) override
-        {
-            if (audioCallbackGuard.compareAndSetBool (1, 0))
-            {
-                if (stream == nullptr)
-                    return oboe::DataCallbackResult::Stop;
-
-                // only output stream should be the master stream receiving callbacks
-                jassert (stream->getDirection() == oboe::Direction::Output && stream == outputStream->getNativeStream());
-
-                // Read input from Oboe
-                inputStreamSampleBuffer.clear();
-                inputStreamNativeBuffer.calloc (static_cast<size_t> (numInputChannels * bufferSize));
-
-                if (inputStream != nullptr)
-                {
-                    auto* nativeInputStream = inputStream->getNativeStream();
-
-                    if (nativeInputStream->getFormat() != oboe::AudioFormat::I16 && nativeInputStream->getFormat() != oboe::AudioFormat::Float)
-                    {
-                        JUCE_OBOE_LOG ("Unsupported input stream audio format: " + getOboeString (nativeInputStream->getFormat()));
-                        jassertfalse;
-                        return oboe::DataCallbackResult::Continue;
-                    }
-
-                    auto result = inputStream->getNativeStream()->read (inputStreamNativeBuffer.getData(), numFrames, 0);
-
-                    if (result)
-                    {
-                        auto referringDirectlyToOboeData = OboeAudioIODeviceBufferHelpers<SampleType>
-                                                             ::referAudioBufferDirectlyToOboeIfPossible (inputStreamNativeBuffer.get(),
-                                                                                                         inputStreamSampleBuffer,
-                                                                                                         result.value());
-
-                        if (! referringDirectlyToOboeData)
-                            OboeAudioIODeviceBufferHelpers<SampleType>::convertFromOboe (inputStreamNativeBuffer.get(), inputStreamSampleBuffer, result.value());
-                    }
-                    else
-                    {
-                        JUCE_OBOE_LOG ("Failed to read from input stream: " + getOboeString (result.error()));
-                    }
-
-                    if (isInputLatencyDetectionSupported)
-                        inputLatency = getLatencyFor (*inputStream);
-                }
-
-                // Setup output buffer
-                auto referringDirectlyToOboeData = OboeAudioIODeviceBufferHelpers<SampleType>
-                                                     ::referAudioBufferDirectlyToOboeIfPossible (static_cast<SampleType*> (audioData),
-                                                                                                 outputStreamSampleBuffer,
-                                                                                                 numFrames);
-
-                if (! referringDirectlyToOboeData)
-                    outputStreamSampleBuffer.clear();
-
-                // Process
-                // NB: the number of samples read from the input can potentially differ from numFrames.
-                owner.process (inputStreamSampleBuffer.getArrayOfReadPointers(), numInputChannels,
-                               outputStreamSampleBuffer.getArrayOfWritePointers(), numOutputChannels,
-                               numFrames);
-
-                // Write output to Oboe
-                if (! referringDirectlyToOboeData)
-                    OboeAudioIODeviceBufferHelpers<SampleType>::convertToOboe (outputStreamSampleBuffer, static_cast<SampleType*> (audioData), numFrames);
-
-                if (isOutputLatencyDetectionSupported)
-                    outputLatency = getLatencyFor (*outputStream);
-
-                audioCallbackGuard.set (0);
-            }
-
-            return oboe::DataCallbackResult::Continue;
-        }
-
-        void printStreamDebugInfo ([[maybe_unused]] oboe::AudioStream* stream)
-        {
-            JUCE_OBOE_LOG ("\nUses AAudio = " + (stream != nullptr ? String ((int) stream->usesAAudio()) : String ("?"))
-                 + "\nDirection = " + (stream != nullptr ? getOboeString (stream->getDirection()) : String ("?"))
-                 + "\nSharingMode = " + (stream != nullptr ? getOboeString (stream->getSharingMode()) : String ("?"))
-                 + "\nChannelCount = " + (stream != nullptr ? String (stream->getChannelCount()) : String ("?"))
-                 + "\nFormat = " + (stream != nullptr ? getOboeString (stream->getFormat()) : String ("?"))
-                 + "\nSampleRate = " + (stream != nullptr ? String (stream->getSampleRate()) : String ("?"))
-                 + "\nBufferSizeInFrames = " + (stream != nullptr ? String (stream->getBufferSizeInFrames()) : String ("?"))
-                 + "\nBufferCapacityInFrames = " + (stream != nullptr ? String (stream->getBufferCapacityInFrames()) : String ("?"))
-                 + "\nFramesPerBurst = " + (stream != nullptr ? String (stream->getFramesPerBurst()) : String ("?"))
-                 + "\nFramesPerCallback = " + (stream != nullptr ? String (stream->getFramesPerCallback()) : String ("?"))
-                 + "\nBytesPerFrame = " + (stream != nullptr ? String (stream->getBytesPerFrame()) : String ("?"))
-                 + "\nBytesPerSample = " + (stream != nullptr ? String (stream->getBytesPerSample()) : String ("?"))
-                 + "\nPerformanceMode = " + (stream != nullptr ? getOboeString (stream->getPerformanceMode()) : String ("?"))
-                 + "\ngetDeviceId = " + (stream != nullptr ? String (stream->getDeviceId()) : String ("?")));
-        }
-
-        int getLatencyFor (OboeStream& stream)
-        {
-            auto& nativeStream = *stream.getNativeStream();
-
-            if (auto latency = nativeStream.calculateLatencyMillis())
-                return static_cast<int> ((latency.value() * sampleRate) / 1000);
-
-            // Get the time that a known audio frame was presented.
-            int64_t hardwareFrameIndex = 0;
-            int64_t hardwareFrameHardwareTime = 0;
-
-            auto result = nativeStream.getTimestamp (CLOCK_MONOTONIC,
-                                                     &hardwareFrameIndex,
-                                                     &hardwareFrameHardwareTime);
-
-            if (result != oboe::Result::OK)
-                return 0;
-
-            // Get counter closest to the app.
-            const bool isOutput = nativeStream.getDirection() == oboe::Direction::Output;
-            const int64_t appFrameIndex = isOutput ? nativeStream.getFramesWritten() : nativeStream.getFramesRead();
-
-            // Assume that the next frame will be processed at the current time
-            int64_t appFrameAppTime = getCurrentTimeNanos();
-
-            // Calculate the number of frames between app and hardware
-            int64_t frameIndexDelta = appFrameIndex - hardwareFrameIndex;
-
-            // Calculate the time which the next frame will be or was presented
-            int64_t frameTimeDelta = (frameIndexDelta * oboe::kNanosPerSecond) / sampleRate;
-            int64_t appFrameHardwareTime = hardwareFrameHardwareTime + frameTimeDelta;
-
-            // Calculate latency as a difference in time between when the current frame is at the app
-            // and when it is at the hardware.
-            auto latencyNanos = isOutput ? (appFrameHardwareTime - appFrameAppTime) : (appFrameAppTime - appFrameHardwareTime);
-            return static_cast<int> ((latencyNanos  * sampleRate) / oboe::kNanosPerSecond);
-        }
-
-        int64_t getCurrentTimeNanos()
-        {
-            timespec time;
-
-            if (clock_gettime (CLOCK_MONOTONIC, &time) < 0)
-                return -1;
-
-            return time.tv_sec * oboe::kNanosPerSecond + time.tv_nsec;
-        }
-
-        void onErrorBeforeClose (oboe::AudioStream* stream, [[maybe_unused]] oboe::Result error) override
-        {
-            // only output stream should be the master stream receiving callbacks
-            jassert (stream->getDirection() == oboe::Direction::Output);
-
-            JUCE_OBOE_LOG ("Oboe stream onErrorBeforeClose(): " + getOboeString (error));
-            printStreamDebugInfo (stream);
-        }
-
-        void onErrorAfterClose (oboe::AudioStream* stream, oboe::Result error) override
-        {
-            // only output stream should be the master stream receiving callbacks
-            jassert (stream->getDirection() == oboe::Direction::Output);
-
-            JUCE_OBOE_LOG ("Oboe stream onErrorAfterClose(): " + getOboeString (error));
-
-            if (error == oboe::Result::ErrorDisconnected)
-            {
-                if (streamRestartGuard.compareAndSetBool (1, 0))
-                {
-                    // Close, recreate, and start the stream, not much use in current one.
-                    // Use default device id, to let the OS pick the best ID (since our was disconnected).
-
-                    while (! audioCallbackGuard.compareAndSetBool (1, 0))
-                        Thread::sleep (1);
-
-                    outputStream = nullptr;
-                    outputStream.reset (new OboeStream (oboe::kUnspecified,
-                                                        oboe::Direction::Output,
-                                                        oboe::SharingMode::Exclusive,
-                                                        numOutputChannels,
-                                                        streamFormat,
-                                                        sampleRate,
-                                                        bufferSize,
-                                                        this));
-
-                    outputStream->start();
-
-                    audioCallbackGuard.set (0);
-                    streamRestartGuard.set (0);
-                }
-            }
-        }
-
-        HeapBlock<SampleType> inputStreamNativeBuffer;
-        AudioBuffer<float> inputStreamSampleBuffer,
-                           outputStreamSampleBuffer;
-        Atomic<int> audioCallbackGuard { 0 },
-                    streamRestartGuard { 0 };
-
-        bool isInputLatencyDetectionSupported = false;
-        int inputLatency = -1;
-
-        bool isOutputLatencyDetectionSupported = false;
-        int outputLatency = -1;
-    };
-
-    //==============================================================================
-    friend class OboeAudioIODeviceType;
-    friend class OboeRealtimeThread;
-
-    //==============================================================================
-    int actualBufferSize = 0, sampleRate = 0;
-    bool deviceOpen = false;
-    String lastError;
-    BigInteger activeOutputChans, activeInputChans;
-    Atomic<AudioIODeviceCallback*> callback { nullptr };
-
-    int inputDeviceId;
-    Array<int> supportedInputSampleRates;
-    int maxNumInputChannels;
-    int outputDeviceId;
-    Array<int> supportedOutputSampleRates;
-    int maxNumOutputChannels;
-
-    std::unique_ptr<OboeSessionBase> session;
-
-    bool running = false;
-
-    JUCE_DECLARE_NON_COPYABLE_WITH_LEAK_DETECTOR (OboeAudioIODevice)
-};
-
-//==============================================================================
-OboeAudioIODevice::OboeSessionBase* OboeAudioIODevice::OboeSessionBase::create (OboeAudioIODevice& owner,
-                                                                                int inputDeviceId,
-                                                                                int outputDeviceId,
-                                                                                int numInputChannels,
-                                                                                int numOutputChannels,
-                                                                                int sampleRate,
-                                                                                int bufferSize)
-{
-
-    std::unique_ptr<OboeSessionBase> session;
-    auto sdkVersion = getAndroidSDKVersion();
-
-    // SDK versions 21 and higher should natively support floating point...
-    if (sdkVersion >= 21)
-    {
-        session.reset (new OboeSessionImpl<float> (owner, inputDeviceId, outputDeviceId,
-                                                   numInputChannels, numOutputChannels, sampleRate, bufferSize));
-
-        // ...however, some devices lie so re-try without floating point
-        if (session != nullptr && (! session->openedOk()))
-            session.reset();
-    }
-
-    if (session == nullptr)
-    {
-        session.reset (new OboeSessionImpl<int16> (owner, inputDeviceId, outputDeviceId,
-                                                   numInputChannels, numOutputChannels, sampleRate, bufferSize));
-
-        if (session != nullptr && (! session->openedOk()))
-            session.reset();
-    }
-
-    return session.release();
-}
-
-//==============================================================================
-class OboeAudioIODeviceType  : public AudioIODeviceType
-{
-public:
-    OboeAudioIODeviceType()
-        : AudioIODeviceType (OboeAudioIODevice::oboeTypeName)
-    {
-        // Not using scanForDevices() to maintain behaviour backwards compatible with older APIs
-        checkAvailableDevices();
-    }
-
-    //==============================================================================
-    void scanForDevices() override {}
-
-    StringArray getDeviceNames (bool wantInputNames) const override
-    {
-        StringArray names;
-
-        for (auto& device : wantInputNames ? inputDevices : outputDevices)
-            names.add (device.name);
-
-        return names;
-    }
-
-    int getDefaultDeviceIndex (bool) const override
-    {
-        return 0;
-    }
-
-    int getIndexOfDevice (AudioIODevice* device, bool asInput) const override
-    {
-        if (auto oboeDevice = static_cast<OboeAudioIODevice*> (device))
-        {
-            auto oboeDeviceId = asInput ? oboeDevice->inputDeviceId
-                                        : oboeDevice->outputDeviceId;
-
-            auto& devices = asInput ? inputDevices : outputDevices;
-
-            for (int i = 0; i < devices.size(); ++i)
-                if (devices.getReference (i).id == oboeDeviceId)
-                    return i;
-        }
-
-        return -1;
-    }
-
-    bool hasSeparateInputsAndOutputs() const override  { return true; }
-
-    AudioIODevice* createDevice (const String& outputDeviceName,
-                                 const String& inputDeviceName) override
-    {
-        auto outputDeviceInfo = getDeviceInfoForName (outputDeviceName, false);
-        auto inputDeviceInfo  = getDeviceInfoForName (inputDeviceName, true);
-
-        if (outputDeviceInfo.id < 0 && inputDeviceInfo.id < 0)
-            return nullptr;
-
-        auto& name = outputDeviceInfo.name.isNotEmpty() ? outputDeviceInfo.name
-                                                        : inputDeviceInfo.name;
-
-        return new OboeAudioIODevice (name,
-                                      inputDeviceInfo.id, inputDeviceInfo.sampleRates,
-                                      inputDeviceInfo.numChannels,
-                                      outputDeviceInfo.id, outputDeviceInfo.sampleRates,
-                                      outputDeviceInfo.numChannels);
-    }
-
-    static bool isOboeAvailable()
-    {
-       #if JUCE_USE_ANDROID_OBOE
-        return true;
-       #else
-        return false;
-       #endif
-    }
-
- private:
-    void checkAvailableDevices()
-    {
-        auto sampleRates = OboeAudioIODevice::getDefaultSampleRates();
-
-        inputDevices .add ({ "System Default (Input)",  oboe::kUnspecified, sampleRates, 1 });
-        outputDevices.add ({ "System Default (Output)", oboe::kUnspecified, sampleRates, 2 });
-
-        if (! supportsDevicesInfo())
-            return;
-
-        auto* env = getEnv();
-
-        jclass audioManagerClass = env->FindClass ("android/media/AudioManager");
-
-        // We should be really entering here only if API supports it.
-        jassert (audioManagerClass != nullptr);
-
-        if (audioManagerClass == nullptr)
-            return;
-
-        auto audioManager = LocalRef<jobject> (env->CallObjectMethod (getAppContext().get(),
-                                                                      AndroidContext.getSystemService,
-                                                                      javaString ("audio").get()));
-
-        static jmethodID getDevicesMethod = env->GetMethodID (audioManagerClass, "getDevices",
-                                                              "(I)[Landroid/media/AudioDeviceInfo;");
-
-        static constexpr int allDevices = 3;
-        auto devices = LocalRef<jobjectArray> ((jobjectArray) env->CallObjectMethod (audioManager,
-                                                                                     getDevicesMethod,
-                                                                                     allDevices));
-
-        const int numDevices = env->GetArrayLength (devices.get());
-
-        for (int i = 0; i < numDevices; ++i)
-        {
-            auto device = LocalRef<jobject> ((jobject) env->GetObjectArrayElement (devices.get(), i));
-            addDevice (device, env);
-        }
-
-        JUCE_OBOE_LOG ("-----InputDevices:");
-
-        for ([[maybe_unused]] auto& device : inputDevices)
-        {
-            JUCE_OBOE_LOG ("name = " << device.name);
-            JUCE_OBOE_LOG ("id = " << String (device.id));
-            JUCE_OBOE_LOG ("sample rates size = " << String (device.sampleRates.size()));
-            JUCE_OBOE_LOG ("num channels = " + String (device.numChannels));
-        }
-
-        JUCE_OBOE_LOG ("-----OutputDevices:");
-
-        for ([[maybe_unused]] auto& device : outputDevices)
-        {
-            JUCE_OBOE_LOG ("name = " << device.name);
-            JUCE_OBOE_LOG ("id = " << String (device.id));
-            JUCE_OBOE_LOG ("sample rates size = " << String (device.sampleRates.size()));
-            JUCE_OBOE_LOG ("num channels = " + String (device.numChannels));
-        }
-    }
-
-    bool supportsDevicesInfo() const
-    {
-        static auto result = getAndroidSDKVersion() >= 23;
-        return result;
-    }
-
-    void addDevice (const LocalRef<jobject>& device, JNIEnv* env)
-    {
-        auto deviceClass = LocalRef<jclass> ((jclass) env->FindClass ("android/media/AudioDeviceInfo"));
-
-        jmethodID getProductNameMethod = env->GetMethodID (deviceClass, "getProductName",
-                                                           "()Ljava/lang/CharSequence;");
-
-        jmethodID getTypeMethod          = env->GetMethodID (deviceClass, "getType", "()I");
-        jmethodID getIdMethod            = env->GetMethodID (deviceClass, "getId", "()I");
-        jmethodID getSampleRatesMethod   = env->GetMethodID (deviceClass, "getSampleRates", "()[I");
-        jmethodID getChannelCountsMethod = env->GetMethodID (deviceClass, "getChannelCounts", "()[I");
-        jmethodID isSourceMethod         = env->GetMethodID (deviceClass, "isSource", "()Z");
-
-        auto deviceTypeString = deviceTypeToString (env->CallIntMethod (device, getTypeMethod));
-
-        if (deviceTypeString.isEmpty()) // unknown device
-            return;
-
-        auto name = juceString ((jstring) env->CallObjectMethod (device, getProductNameMethod)) + " " + deviceTypeString;
-        auto id = env->CallIntMethod (device, getIdMethod);
-
-        auto jSampleRates = LocalRef<jintArray> ((jintArray) env->CallObjectMethod (device, getSampleRatesMethod));
-        auto sampleRates = jintArrayToJuceArray (jSampleRates);
-
-        auto jChannelCounts = LocalRef<jintArray> ((jintArray) env->CallObjectMethod (device, getChannelCountsMethod));
-        auto channelCounts = jintArrayToJuceArray (jChannelCounts);
-        int numChannels = channelCounts.isEmpty() ? -1 : channelCounts.getLast();
-
-        auto isInput  = env->CallBooleanMethod (device, isSourceMethod);
-        auto& devices = isInput ? inputDevices : outputDevices;
-
-        devices.add ({ name, id, sampleRates, numChannels });
-    }
-
-    static String deviceTypeToString (int type)
-    {
-        switch (type)
-        {
-            case 0:   return {};
-            case 1:   return "built-in earphone speaker";
-            case 2:   return "built-in speaker";
-            case 3:   return "wired headset";
-            case 4:   return "wired headphones";
-            case 5:   return "line analog";
-            case 6:   return "line digital";
-            case 7:   return "Bluetooth device typically used for telephony";
-            case 8:   return "Bluetooth device supporting the A2DP profile";
-            case 9:   return "HDMI";
-            case 10:  return "HDMI audio return channel";
-            case 11:  return "USB device";
-            case 12:  return "USB accessory";
-            case 13:  return "DOCK";
-            case 14:  return "FM";
-            case 15:  return "built-in microphone";
-            case 16:  return "FM tuner";
-            case 17:  return "TV tuner";
-            case 18:  return "telephony";
-            case 19:  return "auxiliary line-level connectors";
-            case 20:  return "IP";
-            case 21:  return "BUS";
-            case 22:  return "USB headset";
-            case 23:  return "hearing aid";
-            case 24:  return "built-in speaker safe";
-<<<<<<< HEAD
-            case 25:  return {};
-            default:  return {}; // type not supported yet, needs to be added!
-=======
-            case 25:  return "remote submix";
-            case 26:  return "BLE headset";
-            case 27:  return "BLE speaker";
-            case 28:  return "echo reference";
-            case 29:  return "HDMI eARC";
-            case 30:  return "BLE broadcast";
-            default:  jassertfalse; return {}; // type not supported yet, needs to be added!
->>>>>>> 4e68af7f
-        }
-    }
-
-    static Array<int> jintArrayToJuceArray (const LocalRef<jintArray>& jArray)
-    {
-        auto* env = getEnv();
-
-        jint* jArrayElems = env->GetIntArrayElements (jArray, nullptr);
-        int numElems = env->GetArrayLength (jArray);
-
-        Array<int> juceArray;
-
-        for (int s = 0; s < numElems; ++s)
-            juceArray.add (jArrayElems[s]);
-
-        env->ReleaseIntArrayElements (jArray, jArrayElems, 0);
-        return juceArray;
-    }
-
-    struct DeviceInfo
-    {
-        String name;
-        int id = -1;
-        Array<int> sampleRates;
-        int numChannels;
-    };
-
-    DeviceInfo getDeviceInfoForName (const String& name, bool isInput)
-    {
-        if (name.isNotEmpty())
-        {
-            for (auto& device : isInput ? inputDevices : outputDevices)
-            {
-                if (device.name == name)
-                    return device;
-            }
-        }
-
-        return {};
-    }
-
-    Array<DeviceInfo> inputDevices, outputDevices;
-
-    JUCE_DECLARE_NON_COPYABLE_WITH_LEAK_DETECTOR (OboeAudioIODeviceType)
-};
-
-const char* const OboeAudioIODevice::oboeTypeName = "Android Oboe";
-
-bool isOboeAvailable()  { return OboeAudioIODeviceType::isOboeAvailable(); }
-
-//==============================================================================
-class OboeRealtimeThread    : private oboe::AudioStreamCallback
-{
-    using OboeStream = OboeAudioIODevice::OboeStream;
-
-public:
-    OboeRealtimeThread()
-        : testStream (new OboeStream (oboe::kUnspecified,
-                                      oboe::Direction::Output,
-                                      oboe::SharingMode::Exclusive,
-                                      1,
-                                      oboe::AudioFormat::Float,
-                                      (int) AndroidHighPerformanceAudioHelpers::getNativeSampleRate(),
-                                      OboeAudioIODevice::getNativeBufferSize(),
-                                      this)),
-          formatUsed (oboe::AudioFormat::Float)
-    {
-        // Fallback to I16 stream format if Float has not worked
-        if (! testStream->openedOk())
-        {
-            testStream.reset (new OboeStream (oboe::kUnspecified,
-                                              oboe::Direction::Output,
-                                              oboe::SharingMode::Exclusive,
-                                              1,
-                                              oboe::AudioFormat::I16,
-                                              (int) AndroidHighPerformanceAudioHelpers::getNativeSampleRate(),
-                                              OboeAudioIODevice::getNativeBufferSize(),
-                                              this));
-
-            formatUsed = oboe::AudioFormat::I16;
-        }
-
-        parentThreadID = pthread_self();
-
-        pthread_cond_init (&threadReady, nullptr);
-        pthread_mutex_init (&threadReadyMutex, nullptr);
-    }
-
-    bool isOk() const
-    {
-        return testStream != nullptr && testStream->openedOk();
-    }
-
-    pthread_t startThread (void*(*entry)(void*), void* userPtr)
-    {
-        pthread_mutex_lock (&threadReadyMutex);
-
-        threadEntryProc = entry;
-        threadUserPtr  = userPtr;
-
-        testStream->start();
-
-        pthread_cond_wait (&threadReady, &threadReadyMutex);
-        pthread_mutex_unlock (&threadReadyMutex);
-
-        return realtimeThreadID;
-    }
-
-    oboe::DataCallbackResult onAudioReady (oboe::AudioStream*, void*, int32_t) override
-    {
-        // When running with OpenSL, the first callback will come on the parent thread.
-        if (threadEntryProc != nullptr && ! pthread_equal (parentThreadID, pthread_self()))
-        {
-            pthread_mutex_lock (&threadReadyMutex);
-
-            realtimeThreadID = pthread_self();
-
-            pthread_cond_signal (&threadReady);
-            pthread_mutex_unlock (&threadReadyMutex);
-
-            threadEntryProc (threadUserPtr);
-            threadEntryProc = nullptr;
-
-            MessageManager::callAsync ([this]() { delete this; });
-
-            return oboe::DataCallbackResult::Stop;
-        }
-
-        return oboe::DataCallbackResult::Continue;
-    }
-
-    void onErrorBeforeClose (oboe::AudioStream*, [[maybe_unused]] oboe::Result error) override
-    {
-        JUCE_OBOE_LOG ("OboeRealtimeThread: Oboe stream onErrorBeforeClose(): " + getOboeString (error));
-        jassertfalse;  // Should never get here!
-    }
-
-    void onErrorAfterClose (oboe::AudioStream*, [[maybe_unused]] oboe::Result error) override
-    {
-        JUCE_OBOE_LOG ("OboeRealtimeThread: Oboe stream onErrorAfterClose(): " + getOboeString (error));
-        jassertfalse;  // Should never get here!
-    }
-
-private:
-    //==============================================================================
-    void* (*threadEntryProc) (void*) = nullptr;
-    void* threadUserPtr = nullptr;
-
-    pthread_cond_t  threadReady;
-    pthread_mutex_t threadReadyMutex;
-    pthread_t       parentThreadID, realtimeThreadID;
-
-    std::unique_ptr<OboeStream> testStream;
-    oboe::AudioFormat formatUsed;
-};
-
-//==============================================================================
-RealtimeThreadFactory getAndroidRealtimeThreadFactory()
-{
-    return [] (void* (*entry) (void*), void* userPtr) -> pthread_t
-    {
-        auto thread = std::make_unique<OboeRealtimeThread>();
-
-        if (! thread->isOk())
-            return {};
-
-        auto threadID = thread->startThread (entry, userPtr);
-
-        // the thread will de-allocate itself
-        thread.release();
-
-        return threadID;
-    };
-}
-
-} // namespace juce
+/*
+  ==============================================================================
+
+   This file is part of the JUCE library.
+   Copyright (c) 2022 - Raw Material Software Limited
+
+   JUCE is an open source library subject to commercial or open-source
+   licensing.
+
+   The code included in this file is provided under the terms of the ISC license
+   http://www.isc.org/downloads/software-support-policy/isc-license. Permission
+   To use, copy, modify, and/or distribute this software for any purpose with or
+   without fee is hereby granted provided that the above copyright notice and
+   this permission notice appear in all copies.
+
+   JUCE IS PROVIDED "AS IS" WITHOUT ANY WARRANTY, AND ALL WARRANTIES, WHETHER
+   EXPRESSED OR IMPLIED, INCLUDING MERCHANTABILITY AND FITNESS FOR PURPOSE, ARE
+   DISCLAIMED.
+
+  ==============================================================================
+*/
+
+#ifndef JUCE_OBOE_LOG_ENABLED
+ #define JUCE_OBOE_LOG_ENABLED 1
+#endif
+
+#if JUCE_OBOE_LOG_ENABLED
+ #define JUCE_OBOE_LOG(x) DBG(x)
+#else
+ #define JUCE_OBOE_LOG(x) {}
+#endif
+
+namespace juce
+{
+
+template <typename OboeDataFormat>  struct OboeAudioIODeviceBufferHelpers {};
+
+template <>
+struct OboeAudioIODeviceBufferHelpers<int16>
+{
+    static oboe::AudioFormat oboeAudioFormat() { return oboe::AudioFormat::I16; }
+
+    static constexpr int bitDepth() { return 16; }
+
+    static bool referAudioBufferDirectlyToOboeIfPossible (int16*, AudioBuffer<float>&, int)  { return false; }
+
+    using NativeInt16   = AudioData::Format<AudioData::Int16, AudioData::NativeEndian>;
+    using NativeFloat32 = AudioData::Format<AudioData::Float32, AudioData::NativeEndian>;
+
+    static void convertFromOboe (const int16* srcInterleaved, AudioBuffer<float>& audioBuffer, int numSamples)
+    {
+        const auto numChannels = audioBuffer.getNumChannels();
+
+        AudioData::deinterleaveSamples (AudioData::InterleavedSource<NativeInt16>    { reinterpret_cast<const uint16*> (srcInterleaved), numChannels },
+                                        AudioData::NonInterleavedDest<NativeFloat32> { audioBuffer.getArrayOfWritePointers(),            numChannels },
+                                        numSamples);
+    }
+
+    static void convertToOboe (const AudioBuffer<float>& audioBuffer, int16* dstInterleaved, int numSamples)
+    {
+        const auto numChannels = audioBuffer.getNumChannels();
+
+        AudioData::interleaveSamples (AudioData::NonInterleavedSource<NativeFloat32> { audioBuffer.getArrayOfReadPointers(),       numChannels },
+                                      AudioData::InterleavedDest<NativeInt16>        { reinterpret_cast<uint16*> (dstInterleaved), numChannels },
+                                      numSamples);
+    }
+};
+
+template <>
+struct OboeAudioIODeviceBufferHelpers<float>
+{
+    static oboe::AudioFormat oboeAudioFormat() { return oboe::AudioFormat::Float; }
+
+    static constexpr int bitDepth() { return 32; }
+
+    static bool referAudioBufferDirectlyToOboeIfPossible (float* nativeBuffer, AudioBuffer<float>& audioBuffer, int numSamples)
+    {
+        if (audioBuffer.getNumChannels() == 1)
+        {
+            audioBuffer.setDataToReferTo (&nativeBuffer, 1, numSamples);
+            return true;
+        }
+
+        return false;
+    }
+
+    using Format = AudioData::Format<AudioData::Float32, AudioData::NativeEndian>;
+
+    static void convertFromOboe (const float* srcInterleaved, AudioBuffer<float>& audioBuffer, int numSamples)
+    {
+        auto numChannels = audioBuffer.getNumChannels();
+
+        if (numChannels > 0)
+        {
+            // No need to convert, we instructed the buffer to point to the src data directly already
+            jassert (audioBuffer.getWritePointer (0) != srcInterleaved);
+
+            AudioData::deinterleaveSamples (AudioData::InterleavedSource<Format>  { srcInterleaved,                        numChannels },
+                                            AudioData::NonInterleavedDest<Format> { audioBuffer.getArrayOfWritePointers(), numChannels },
+                                            numSamples);
+        }
+    }
+
+    static void convertToOboe (const AudioBuffer<float>& audioBuffer, float* dstInterleaved, int numSamples)
+    {
+        auto numChannels = audioBuffer.getNumChannels();
+
+        if (numChannels > 0)
+        {
+            // No need to convert, we instructed the buffer to point to the src data directly already
+            jassert (audioBuffer.getReadPointer (0) != dstInterleaved);
+
+            AudioData::interleaveSamples (AudioData::NonInterleavedSource<Format> { audioBuffer.getArrayOfReadPointers(), numChannels },
+                                          AudioData::InterleavedDest<Format>      { dstInterleaved,                       numChannels },
+                                          numSamples);
+        }
+    }
+};
+
+template <typename Type>
+static String getOboeString (const Type& value)
+{
+    return String (oboe::convertToText (value));
+}
+
+//==============================================================================
+class OboeAudioIODevice  : public AudioIODevice
+{
+public:
+    //==============================================================================
+    OboeAudioIODevice (const String& deviceName,
+                       int inputDeviceIdToUse,
+                       const Array<int>& supportedInputSampleRatesToUse,
+                       int maxNumInputChannelsToUse,
+                       int outputDeviceIdToUse,
+                       const Array<int>& supportedOutputSampleRatesToUse,
+                       int maxNumOutputChannelsToUse)
+        : AudioIODevice (deviceName, oboeTypeName),
+          inputDeviceId (inputDeviceIdToUse),
+          supportedInputSampleRates (supportedInputSampleRatesToUse),
+          maxNumInputChannels (maxNumInputChannelsToUse),
+          outputDeviceId (outputDeviceIdToUse),
+          supportedOutputSampleRates (supportedOutputSampleRatesToUse),
+          maxNumOutputChannels (maxNumOutputChannelsToUse)
+    {
+    }
+
+    ~OboeAudioIODevice() override
+    {
+        close();
+    }
+
+    StringArray getOutputChannelNames() override    { return getChannelNames (false); }
+    StringArray getInputChannelNames() override     { return getChannelNames (true); }
+
+    Array<double> getAvailableSampleRates() override
+    {
+        Array<double> result;
+
+        auto inputSampleRates  = getAvailableSampleRates (true);
+        auto outputSampleRates = getAvailableSampleRates (false);
+
+        if (inputDeviceId == -1)
+        {
+            for (auto& sr : outputSampleRates)
+                result.add (sr);
+        }
+        else if (outputDeviceId == -1)
+        {
+            for (auto& sr : inputSampleRates)
+                result.add (sr);
+        }
+        else
+        {
+            // For best performance, the same sample rate should be used for input and output,
+            for (auto& inputSampleRate : inputSampleRates)
+            {
+                if (outputSampleRates.contains (inputSampleRate))
+                    result.add (inputSampleRate);
+            }
+        }
+
+        // either invalid device was requested or its input&output don't have compatible sample rate
+        jassert (result.size() > 0);
+        return result;
+    }
+
+    Array<int> getAvailableBufferSizes() override
+    {
+        return AndroidHighPerformanceAudioHelpers::getAvailableBufferSizes (getNativeBufferSize(), getAvailableSampleRates());
+    }
+
+    String open (const BigInteger& inputChannels, const BigInteger& outputChannels,
+                 double requestedSampleRate, int bufferSize) override
+    {
+        close();
+
+        lastError.clear();
+
+        sampleRate = (int) (requestedSampleRate > 0 ? requestedSampleRate : AndroidHighPerformanceAudioHelpers::getNativeSampleRate());
+        actualBufferSize = (bufferSize <= 0) ? getDefaultBufferSize() : bufferSize;
+
+        // The device may report no max, claiming "no limits". Pick sensible defaults.
+        int maxOutChans = maxNumOutputChannels > 0 ? maxNumOutputChannels : 2;
+        int maxInChans  = maxNumInputChannels  > 0 ? maxNumInputChannels : 1;
+
+        activeOutputChans = outputChannels;
+        activeOutputChans.setRange (maxOutChans,
+                                    activeOutputChans.getHighestBit() + 1 - maxOutChans,
+                                    false);
+
+        activeInputChans = inputChannels;
+        activeInputChans.setRange (maxInChans,
+                                   activeInputChans.getHighestBit() + 1 - maxInChans,
+                                   false);
+
+        int numOutputChans = activeOutputChans.countNumberOfSetBits();
+        int numInputChans = activeInputChans.countNumberOfSetBits();
+
+        if (numInputChans > 0 && (! RuntimePermissions::isGranted (RuntimePermissions::recordAudio)))
+        {
+            // If you hit this assert, you probably forgot to get RuntimePermissions::recordAudio
+            // before trying to open an audio input device. This is not going to work!
+            jassertfalse;
+            lastError = "Error opening Oboe input device: the app was not granted android.permission.RECORD_AUDIO";
+        }
+
+        // At least one output channel should be set!
+        jassert (numOutputChans >= 0);
+
+        session.reset (OboeSessionBase::create (*this,
+                                                inputDeviceId, outputDeviceId,
+                                                numInputChans, numOutputChans,
+                                                sampleRate, actualBufferSize));
+
+        deviceOpen = session != nullptr;
+
+        if (! deviceOpen)
+            lastError = "Failed to create audio session";
+
+        return lastError;
+    }
+
+    void close() override                               { stop(); }
+    int getOutputLatencyInSamples() override            { return session->getOutputLatencyInSamples(); }
+    int getInputLatencyInSamples() override             { return session->getInputLatencyInSamples(); }
+    bool isOpen() override                              { return deviceOpen; }
+    int getCurrentBufferSizeSamples() override          { return actualBufferSize; }
+    int getCurrentBitDepth() override                   { return session->getCurrentBitDepth(); }
+    BigInteger getActiveOutputChannels() const override { return activeOutputChans; }
+    BigInteger getActiveInputChannels() const override  { return activeInputChans; }
+    String getLastError() override                      { return lastError; }
+    bool isPlaying() override                           { return callback.get() != nullptr; }
+    int getXRunCount() const noexcept override          { return session->getXRunCount(); }
+
+    int getDefaultBufferSize() override
+    {
+        return AndroidHighPerformanceAudioHelpers::getDefaultBufferSize (getNativeBufferSize(), getCurrentSampleRate());
+    }
+
+    double getCurrentSampleRate() override
+    {
+        return (sampleRate == 0.0 ? AndroidHighPerformanceAudioHelpers::getNativeSampleRate() : sampleRate);
+    }
+
+    void start (AudioIODeviceCallback* newCallback) override
+    {
+        if (callback.get() != newCallback)
+        {
+            if (newCallback != nullptr)
+                newCallback->audioDeviceAboutToStart (this);
+
+            AudioIODeviceCallback* oldCallback = callback.get();
+
+            if (oldCallback != nullptr)
+            {
+                // already running
+                if (newCallback == nullptr)
+                    stop();
+                else
+                    setCallback (newCallback);
+
+                oldCallback->audioDeviceStopped();
+            }
+            else
+            {
+                jassert (newCallback != nullptr);
+
+                // session hasn't started yet
+                setCallback (newCallback);
+                running = true;
+
+                session->start();
+            }
+
+            callback = newCallback;
+        }
+    }
+
+    void stop() override
+    {
+        if (session != nullptr)
+            session->stop();
+
+        running = false;
+        setCallback (nullptr);
+    }
+
+    bool setAudioPreprocessingEnabled (bool) override
+    {
+        // Oboe does not expose this setting, yet it may use preprocessing
+        // for older APIs running OpenSL
+        return false;
+    }
+
+    static const char* const oboeTypeName;
+
+private:
+    StringArray getChannelNames (bool forInput)
+    {
+        auto& deviceId = forInput ? inputDeviceId : outputDeviceId;
+        auto& numChannels = forInput ? maxNumInputChannels : maxNumOutputChannels;
+
+        // If the device id is unknown (on olders APIs) or if the device claims to
+        // support "any" channel count, use a sensible default
+        if (deviceId == -1 || numChannels == -1)
+            return forInput ? StringArray ("Input") : StringArray ("Left", "Right");
+
+        StringArray names;
+
+        for (int i = 0; i < numChannels; ++i)
+            names.add ("Channel " + String (i + 1));
+
+        return names;
+    }
+
+    Array<int> getAvailableSampleRates (bool forInput)
+    {
+        auto& supportedSampleRates = forInput
+            ? supportedInputSampleRates
+            : supportedOutputSampleRates;
+
+        if (! supportedSampleRates.isEmpty())
+            return supportedSampleRates;
+
+        // device claims that it supports "any" sample rate, use
+        // standard ones then
+        return getDefaultSampleRates();
+    }
+
+    static Array<int> getDefaultSampleRates()
+    {
+        static const int standardRates[] = { 8000, 11025, 12000, 16000,
+                                            22050, 24000, 32000, 44100, 48000 };
+
+        Array<int> rates (standardRates, numElementsInArray (standardRates));
+
+        // make sure the native sample rate is part of the list
+        int native = (int) AndroidHighPerformanceAudioHelpers::getNativeSampleRate();
+
+        if (native != 0 && ! rates.contains (native))
+            rates.add (native);
+
+        return rates;
+    }
+
+    static int getNativeBufferSize()
+    {
+        auto bufferSizeHint = AndroidHighPerformanceAudioHelpers::getNativeBufferSizeHint();
+
+        // providing a callback is required on some devices to get a FAST track, so we pass an
+        // empty one to the temp stream to get the best available buffer size
+        struct DummyCallback  : public oboe::AudioStreamCallback
+        {
+            oboe::DataCallbackResult onAudioReady (oboe::AudioStream*, void*, int32_t) override  { return oboe::DataCallbackResult::Stop; }
+        };
+
+        DummyCallback callback;
+
+        // NB: Exclusive mode could be rejected if a device is already opened in that mode, so to get
+        //     reliable results, only use this function when a device is closed.
+        //     We initially try to open a stream with a buffer size returned from
+        //     android.media.property.OUTPUT_FRAMES_PER_BUFFER property, but then we verify the actual
+        //     size after the stream is open.
+        OboeAudioIODevice::OboeStream tempStream (oboe::kUnspecified,
+                                                  oboe::Direction::Output,
+                                                  oboe::SharingMode::Exclusive,
+                                                  2,
+                                                  getAndroidSDKVersion() >= 21 ? oboe::AudioFormat::Float : oboe::AudioFormat::I16,
+                                                  (int) AndroidHighPerformanceAudioHelpers::getNativeSampleRate(),
+                                                  bufferSizeHint,
+                                                  &callback);
+
+        if (auto* nativeStream = tempStream.getNativeStream())
+            return nativeStream->getFramesPerBurst();
+
+        return bufferSizeHint;
+    }
+
+    void setCallback (AudioIODeviceCallback* callbackToUse)
+    {
+        if (! running)
+        {
+            callback.set (callbackToUse);
+            return;
+        }
+
+        // Setting nullptr callback is allowed only when playback is stopped.
+        jassert (callbackToUse != nullptr);
+
+        for (;;)
+        {
+            auto old = callback.get();
+
+            if (old == callbackToUse)
+                break;
+
+            // If old is nullptr, then it means that it's currently being used!
+            if (old != nullptr && callback.compareAndSetBool (callbackToUse, old))
+                break;
+
+            Thread::sleep (1);
+        }
+    }
+
+    void process (const float* const* inputChannelData, int numInputChannels,
+                  float* const* outputChannelData, int numOutputChannels, int32_t numFrames)
+    {
+        if (auto* cb = callback.exchange (nullptr))
+        {
+            cb->audioDeviceIOCallbackWithContext (inputChannelData,
+                                                  numInputChannels,
+                                                  outputChannelData,
+                                                  numOutputChannels,
+                                                  numFrames,
+                                                  {});
+            callback.set (cb);
+        }
+        else
+        {
+            for (int i = 0; i < numOutputChannels; ++i)
+                zeromem (outputChannelData[i], (size_t) (numFrames) * sizeof (float));
+        }
+    }
+
+    //==============================================================================
+    class OboeStream
+    {
+    public:
+        OboeStream (int deviceId, oboe::Direction direction,
+                    oboe::SharingMode sharingMode,
+                    int channelCount, oboe::AudioFormat format,
+                    int32 sampleRateIn, int32 bufferSize,
+                    oboe::AudioStreamCallback* callbackIn = nullptr)
+        {
+            open (deviceId, direction, sharingMode, channelCount,
+                  format, sampleRateIn, bufferSize, callbackIn);
+        }
+
+        ~OboeStream()
+        {
+            close();
+            delete stream;
+        }
+
+        bool openedOk() const noexcept
+        {
+            return openResult == oboe::Result::OK;
+        }
+
+        void start()
+        {
+            jassert (openedOk());
+
+            if (openedOk() && stream != nullptr)
+            {
+                auto expectedState = oboe::StreamState::Starting;
+                auto nextState = oboe::StreamState::Started;
+                int64 timeoutNanos = 1000 * oboe::kNanosPerMillisecond;
+
+                auto startResult = stream->requestStart();
+                JUCE_OBOE_LOG ("Requested Oboe stream start with result: " + getOboeString (startResult));
+
+                startResult = stream->waitForStateChange (expectedState, &nextState, timeoutNanos);
+
+                JUCE_OBOE_LOG ("Starting Oboe stream with result: " + getOboeString (startResult);
+                                 + "\nUses AAudio = " + String ((int) stream->usesAAudio())
+                                 + "\nDirection = " + getOboeString (stream->getDirection())
+                                 + "\nSharingMode = " + getOboeString (stream->getSharingMode())
+                                 + "\nChannelCount = " + String (stream->getChannelCount())
+                                 + "\nFormat = " + getOboeString (stream->getFormat())
+                                 + "\nSampleRate = " + String (stream->getSampleRate())
+                                 + "\nBufferSizeInFrames = " + String (stream->getBufferSizeInFrames())
+                                 + "\nBufferCapacityInFrames = " + String (stream->getBufferCapacityInFrames())
+                                 + "\nFramesPerBurst = " + String (stream->getFramesPerBurst())
+                                 + "\nFramesPerCallback = " + String (stream->getFramesPerCallback())
+                                 + "\nBytesPerFrame = " + String (stream->getBytesPerFrame())
+                                 + "\nBytesPerSample = " + String (stream->getBytesPerSample())
+                                 + "\nPerformanceMode = " + getOboeString (stream->getPerformanceMode())
+                                 + "\ngetDeviceId = " + String (stream->getDeviceId()));
+            }
+        }
+
+        oboe::AudioStream* getNativeStream() const
+        {
+            jassert (openedOk());
+            return stream;
+        }
+
+        int getXRunCount() const
+        {
+            if (stream != nullptr)
+            {
+                auto count = stream->getXRunCount();
+
+                if (count)
+                    return count.value();
+
+                JUCE_OBOE_LOG ("Failed to get Xrun count: " + getOboeString (count.error()));
+            }
+
+            return 0;
+        }
+
+    private:
+        void open (int deviceId, oboe::Direction direction,
+                   oboe::SharingMode sharingMode,
+                   int channelCount, oboe::AudioFormat format,
+                   int32 newSampleRate, int32 newBufferSize,
+                   oboe::AudioStreamCallback* newCallback = nullptr)
+        {
+            oboe::DefaultStreamValues::FramesPerBurst = AndroidHighPerformanceAudioHelpers::getNativeBufferSizeHint();
+
+            oboe::AudioStreamBuilder builder;
+
+            if (deviceId != -1)
+                builder.setDeviceId (deviceId);
+
+            // Note: letting OS to choose the buffer capacity & frames per callback.
+            builder.setDirection (direction);
+            builder.setSharingMode (sharingMode);
+            builder.setChannelCount (channelCount);
+            builder.setFormat (format);
+            builder.setSampleRate (newSampleRate);
+            builder.setPerformanceMode (oboe::PerformanceMode::LowLatency);
+
+           #if JUCE_USE_ANDROID_OBOE_STABILIZED_CALLBACK
+            if (newCallback != nullptr)
+            {
+                stabilizedCallback = std::make_unique<oboe::StabilizedCallback> (newCallback);
+                builder.setCallback (stabilizedCallback.get());
+            }
+           #else
+            builder.setCallback (newCallback);
+           #endif
+
+            JUCE_OBOE_LOG (String ("Preparing Oboe stream with params:")
+                 + "\nAAudio supported = " + String (int (builder.isAAudioSupported()))
+                 + "\nAPI = " + getOboeString (builder.getAudioApi())
+                 + "\nDeviceId = " + String (deviceId)
+                 + "\nDirection = " + getOboeString (direction)
+                 + "\nSharingMode = " + getOboeString (sharingMode)
+                 + "\nChannelCount = " + String (channelCount)
+                 + "\nFormat = " + getOboeString (format)
+                 + "\nSampleRate = " + String (newSampleRate)
+                 + "\nPerformanceMode = " + getOboeString (oboe::PerformanceMode::LowLatency));
+
+            openResult = builder.openStream (&stream);
+            JUCE_OBOE_LOG ("Building Oboe stream with result: " + getOboeString (openResult)
+                 + "\nStream state = " + (stream != nullptr ? getOboeString (stream->getState()) : String ("?")));
+
+            if (stream != nullptr && newBufferSize != 0)
+            {
+                JUCE_OBOE_LOG ("Setting the bufferSizeInFrames to " + String (newBufferSize));
+                stream->setBufferSizeInFrames (newBufferSize);
+            }
+
+            JUCE_OBOE_LOG (String ("Stream details:")
+                 + "\nUses AAudio = " + (stream != nullptr ? String ((int) stream->usesAAudio()) : String ("?"))
+                 + "\nDeviceId = " + (stream != nullptr ? String (stream->getDeviceId()) : String ("?"))
+                 + "\nDirection = " + (stream != nullptr ? getOboeString (stream->getDirection()) : String ("?"))
+                 + "\nSharingMode = " + (stream != nullptr ? getOboeString (stream->getSharingMode()) : String ("?"))
+                 + "\nChannelCount = " + (stream != nullptr ? String (stream->getChannelCount()) : String ("?"))
+                 + "\nFormat = " + (stream != nullptr ? getOboeString (stream->getFormat()) : String ("?"))
+                 + "\nSampleRate = " + (stream != nullptr ? String (stream->getSampleRate()) : String ("?"))
+                 + "\nBufferSizeInFrames = " + (stream != nullptr ? String (stream->getBufferSizeInFrames()) : String ("?"))
+                 + "\nBufferCapacityInFrames = " + (stream != nullptr ? String (stream->getBufferCapacityInFrames()) : String ("?"))
+                 + "\nFramesPerBurst = " + (stream != nullptr ? String (stream->getFramesPerBurst()) : String ("?"))
+                 + "\nFramesPerCallback = " + (stream != nullptr ? String (stream->getFramesPerCallback()) : String ("?"))
+                 + "\nBytesPerFrame = " + (stream != nullptr ? String (stream->getBytesPerFrame()) : String ("?"))
+                 + "\nBytesPerSample = " + (stream != nullptr ? String (stream->getBytesPerSample()) : String ("?"))
+                 + "\nPerformanceMode = " + (stream != nullptr ? getOboeString (stream->getPerformanceMode()) : String ("?")));
+        }
+
+        void close()
+        {
+            if (stream != nullptr)
+            {
+                [[maybe_unused]] oboe::Result result = stream->close();
+                JUCE_OBOE_LOG ("Requested Oboe stream close with result: " + getOboeString (result));
+            }
+        }
+
+        oboe::AudioStream* stream = nullptr;
+       #if JUCE_USE_ANDROID_OBOE_STABILIZED_CALLBACK
+        std::unique_ptr<oboe::StabilizedCallback> stabilizedCallback;
+       #endif
+        oboe::Result openResult;
+    };
+
+    //==============================================================================
+    class OboeSessionBase   : protected oboe::AudioStreamCallback
+    {
+    public:
+        static OboeSessionBase* create (OboeAudioIODevice& owner,
+                                        int inputDeviceId, int outputDeviceId,
+                                        int numInputChannels, int numOutputChannels,
+                                        int sampleRate, int bufferSize);
+
+        virtual void start() = 0;
+        virtual void stop() = 0;
+        virtual int getOutputLatencyInSamples() = 0;
+        virtual int getInputLatencyInSamples() = 0;
+
+        bool openedOk() const noexcept
+        {
+            if (inputStream != nullptr && ! inputStream->openedOk())
+                return false;
+
+            return outputStream != nullptr && outputStream->openedOk();
+        }
+
+        int getCurrentBitDepth() const noexcept { return bitDepth; }
+
+        int getXRunCount() const
+        {
+            int inputXRunCount  = jmax (0, inputStream  != nullptr ? inputStream->getXRunCount() : 0);
+            int outputXRunCount = jmax (0, outputStream != nullptr ? outputStream->getXRunCount() : 0);
+
+            return inputXRunCount + outputXRunCount;
+        }
+
+    protected:
+        OboeSessionBase (OboeAudioIODevice& ownerToUse,
+                         int inputDeviceIdToUse, int outputDeviceIdToUse,
+                         int numInputChannelsToUse, int numOutputChannelsToUse,
+                         int sampleRateToUse, int bufferSizeToUse,
+                         oboe::AudioFormat streamFormatToUse,
+                         int bitDepthToUse)
+            : owner (ownerToUse),
+              inputDeviceId (inputDeviceIdToUse),
+              outputDeviceId (outputDeviceIdToUse),
+              numInputChannels (numInputChannelsToUse),
+              numOutputChannels (numOutputChannelsToUse),
+              sampleRate (sampleRateToUse),
+              bufferSize (bufferSizeToUse),
+              streamFormat (streamFormatToUse),
+              bitDepth (bitDepthToUse),
+              outputStream (new OboeStream (outputDeviceId,
+                                            oboe::Direction::Output,
+                                            oboe::SharingMode::Exclusive,
+                                            numOutputChannels,
+                                            streamFormatToUse,
+                                            sampleRateToUse,
+                                            bufferSizeToUse,
+                                            this))
+        {
+            if (numInputChannels > 0)
+            {
+                inputStream.reset (new OboeStream (inputDeviceId,
+                                                   oboe::Direction::Input,
+                                                   oboe::SharingMode::Exclusive,
+                                                   numInputChannels,
+                                                   streamFormatToUse,
+                                                   sampleRateToUse,
+                                                   bufferSizeToUse,
+                                                   nullptr));
+
+                if (inputStream->openedOk() && outputStream->openedOk())
+                {
+                    // Input & output sample rates should match!
+                    jassert (inputStream->getNativeStream()->getSampleRate()
+                               == outputStream->getNativeStream()->getSampleRate());
+                }
+
+                checkStreamSetup (inputStream.get(), inputDeviceId, numInputChannels,
+                                  sampleRate, bufferSize, streamFormat);
+            }
+
+            checkStreamSetup (outputStream.get(), outputDeviceId, numOutputChannels,
+                              sampleRate, bufferSize, streamFormat);
+        }
+
+        // Not strictly required as these should not change, but recommended by Google anyway
+        void checkStreamSetup (OboeStream* stream,
+                               [[maybe_unused]] int deviceId,
+                               [[maybe_unused]] int numChannels,
+                               [[maybe_unused]] int expectedSampleRate,
+                               [[maybe_unused]] int expectedBufferSize,
+                               oboe::AudioFormat format)
+        {
+            if ([[maybe_unused]] auto* nativeStream = stream != nullptr ? stream->getNativeStream() : nullptr)
+            {
+                jassert (numChannels == 0 || numChannels == nativeStream->getChannelCount());
+                jassert (expectedSampleRate == 0 || expectedSampleRate == nativeStream->getSampleRate());
+                jassert (format == nativeStream->getFormat());
+            }
+        }
+
+        int getBufferCapacityInFrames (bool forInput) const
+        {
+            auto& ptr = forInput ? inputStream : outputStream;
+
+            if (ptr == nullptr || ! ptr->openedOk())
+                return 0;
+
+            return ptr->getNativeStream()->getBufferCapacityInFrames();
+        }
+
+        OboeAudioIODevice& owner;
+        int inputDeviceId, outputDeviceId;
+        int numInputChannels, numOutputChannels;
+        int sampleRate;
+        int bufferSize;
+        oboe::AudioFormat streamFormat;
+        int bitDepth;
+
+        std::unique_ptr<OboeStream> inputStream, outputStream;
+    };
+
+    //==============================================================================
+    template <typename SampleType>
+    class OboeSessionImpl   : public OboeSessionBase
+    {
+    public:
+        OboeSessionImpl (OboeAudioIODevice& ownerToUse,
+                         int inputDeviceIdIn, int outputDeviceIdIn,
+                         int numInputChannelsToUse, int numOutputChannelsToUse,
+                         int sampleRateToUse, int bufferSizeToUse)
+            : OboeSessionBase (ownerToUse,
+                               inputDeviceIdIn, outputDeviceIdIn,
+                               numInputChannelsToUse, numOutputChannelsToUse,
+                               sampleRateToUse, bufferSizeToUse,
+                               OboeAudioIODeviceBufferHelpers<SampleType>::oboeAudioFormat(),
+                               OboeAudioIODeviceBufferHelpers<SampleType>::bitDepth()),
+              inputStreamNativeBuffer (static_cast<size_t> (numInputChannelsToUse * getBufferCapacityInFrames (true))),
+              inputStreamSampleBuffer (numInputChannels, getBufferCapacityInFrames (true)),
+              outputStreamSampleBuffer (numOutputChannels, getBufferCapacityInFrames (false))
+        {
+        }
+
+        void start() override
+        {
+            audioCallbackGuard.set (0);
+
+            if (inputStream != nullptr)
+                inputStream->start();
+
+            outputStream->start();
+
+            isInputLatencyDetectionSupported  = isLatencyDetectionSupported (inputStream.get());
+            isOutputLatencyDetectionSupported = isLatencyDetectionSupported (outputStream.get());
+        }
+
+        void stop() override
+        {
+            while (! audioCallbackGuard.compareAndSetBool (1, 0))
+                Thread::sleep (1);
+
+            inputStream  = nullptr;
+            outputStream = nullptr;
+
+            audioCallbackGuard.set (0);
+        }
+
+        int getOutputLatencyInSamples() override    { return outputLatency; }
+        int getInputLatencyInSamples() override     { return inputLatency; }
+
+    private:
+        bool isLatencyDetectionSupported (OboeStream* stream)
+        {
+            if (stream == nullptr || ! openedOk())
+                return false;
+
+            auto result = stream->getNativeStream()->getTimestamp (CLOCK_MONOTONIC, nullptr, nullptr);
+            return result != oboe::Result::ErrorUnimplemented;
+        }
+
+        oboe::DataCallbackResult onAudioReady (oboe::AudioStream* stream, void* audioData, int32_t numFrames) override
+        {
+            if (audioCallbackGuard.compareAndSetBool (1, 0))
+            {
+                if (stream == nullptr)
+                    return oboe::DataCallbackResult::Stop;
+
+                // only output stream should be the master stream receiving callbacks
+                jassert (stream->getDirection() == oboe::Direction::Output && stream == outputStream->getNativeStream());
+
+                // Read input from Oboe
+                inputStreamSampleBuffer.clear();
+                inputStreamNativeBuffer.calloc (static_cast<size_t> (numInputChannels * bufferSize));
+
+                if (inputStream != nullptr)
+                {
+                    auto* nativeInputStream = inputStream->getNativeStream();
+
+                    if (nativeInputStream->getFormat() != oboe::AudioFormat::I16 && nativeInputStream->getFormat() != oboe::AudioFormat::Float)
+                    {
+                        JUCE_OBOE_LOG ("Unsupported input stream audio format: " + getOboeString (nativeInputStream->getFormat()));
+                        jassertfalse;
+                        return oboe::DataCallbackResult::Continue;
+                    }
+
+                    auto result = inputStream->getNativeStream()->read (inputStreamNativeBuffer.getData(), numFrames, 0);
+
+                    if (result)
+                    {
+                        auto referringDirectlyToOboeData = OboeAudioIODeviceBufferHelpers<SampleType>
+                                                             ::referAudioBufferDirectlyToOboeIfPossible (inputStreamNativeBuffer.get(),
+                                                                                                         inputStreamSampleBuffer,
+                                                                                                         result.value());
+
+                        if (! referringDirectlyToOboeData)
+                            OboeAudioIODeviceBufferHelpers<SampleType>::convertFromOboe (inputStreamNativeBuffer.get(), inputStreamSampleBuffer, result.value());
+                    }
+                    else
+                    {
+                        JUCE_OBOE_LOG ("Failed to read from input stream: " + getOboeString (result.error()));
+                    }
+
+                    if (isInputLatencyDetectionSupported)
+                        inputLatency = getLatencyFor (*inputStream);
+                }
+
+                // Setup output buffer
+                auto referringDirectlyToOboeData = OboeAudioIODeviceBufferHelpers<SampleType>
+                                                     ::referAudioBufferDirectlyToOboeIfPossible (static_cast<SampleType*> (audioData),
+                                                                                                 outputStreamSampleBuffer,
+                                                                                                 numFrames);
+
+                if (! referringDirectlyToOboeData)
+                    outputStreamSampleBuffer.clear();
+
+                // Process
+                // NB: the number of samples read from the input can potentially differ from numFrames.
+                owner.process (inputStreamSampleBuffer.getArrayOfReadPointers(), numInputChannels,
+                               outputStreamSampleBuffer.getArrayOfWritePointers(), numOutputChannels,
+                               numFrames);
+
+                // Write output to Oboe
+                if (! referringDirectlyToOboeData)
+                    OboeAudioIODeviceBufferHelpers<SampleType>::convertToOboe (outputStreamSampleBuffer, static_cast<SampleType*> (audioData), numFrames);
+
+                if (isOutputLatencyDetectionSupported)
+                    outputLatency = getLatencyFor (*outputStream);
+
+                audioCallbackGuard.set (0);
+            }
+
+            return oboe::DataCallbackResult::Continue;
+        }
+
+        void printStreamDebugInfo ([[maybe_unused]] oboe::AudioStream* stream)
+        {
+            JUCE_OBOE_LOG ("\nUses AAudio = " + (stream != nullptr ? String ((int) stream->usesAAudio()) : String ("?"))
+                 + "\nDirection = " + (stream != nullptr ? getOboeString (stream->getDirection()) : String ("?"))
+                 + "\nSharingMode = " + (stream != nullptr ? getOboeString (stream->getSharingMode()) : String ("?"))
+                 + "\nChannelCount = " + (stream != nullptr ? String (stream->getChannelCount()) : String ("?"))
+                 + "\nFormat = " + (stream != nullptr ? getOboeString (stream->getFormat()) : String ("?"))
+                 + "\nSampleRate = " + (stream != nullptr ? String (stream->getSampleRate()) : String ("?"))
+                 + "\nBufferSizeInFrames = " + (stream != nullptr ? String (stream->getBufferSizeInFrames()) : String ("?"))
+                 + "\nBufferCapacityInFrames = " + (stream != nullptr ? String (stream->getBufferCapacityInFrames()) : String ("?"))
+                 + "\nFramesPerBurst = " + (stream != nullptr ? String (stream->getFramesPerBurst()) : String ("?"))
+                 + "\nFramesPerCallback = " + (stream != nullptr ? String (stream->getFramesPerCallback()) : String ("?"))
+                 + "\nBytesPerFrame = " + (stream != nullptr ? String (stream->getBytesPerFrame()) : String ("?"))
+                 + "\nBytesPerSample = " + (stream != nullptr ? String (stream->getBytesPerSample()) : String ("?"))
+                 + "\nPerformanceMode = " + (stream != nullptr ? getOboeString (stream->getPerformanceMode()) : String ("?"))
+                 + "\ngetDeviceId = " + (stream != nullptr ? String (stream->getDeviceId()) : String ("?")));
+        }
+
+        int getLatencyFor (OboeStream& stream)
+        {
+            auto& nativeStream = *stream.getNativeStream();
+
+            if (auto latency = nativeStream.calculateLatencyMillis())
+                return static_cast<int> ((latency.value() * sampleRate) / 1000);
+
+            // Get the time that a known audio frame was presented.
+            int64_t hardwareFrameIndex = 0;
+            int64_t hardwareFrameHardwareTime = 0;
+
+            auto result = nativeStream.getTimestamp (CLOCK_MONOTONIC,
+                                                     &hardwareFrameIndex,
+                                                     &hardwareFrameHardwareTime);
+
+            if (result != oboe::Result::OK)
+                return 0;
+
+            // Get counter closest to the app.
+            const bool isOutput = nativeStream.getDirection() == oboe::Direction::Output;
+            const int64_t appFrameIndex = isOutput ? nativeStream.getFramesWritten() : nativeStream.getFramesRead();
+
+            // Assume that the next frame will be processed at the current time
+            int64_t appFrameAppTime = getCurrentTimeNanos();
+
+            // Calculate the number of frames between app and hardware
+            int64_t frameIndexDelta = appFrameIndex - hardwareFrameIndex;
+
+            // Calculate the time which the next frame will be or was presented
+            int64_t frameTimeDelta = (frameIndexDelta * oboe::kNanosPerSecond) / sampleRate;
+            int64_t appFrameHardwareTime = hardwareFrameHardwareTime + frameTimeDelta;
+
+            // Calculate latency as a difference in time between when the current frame is at the app
+            // and when it is at the hardware.
+            auto latencyNanos = isOutput ? (appFrameHardwareTime - appFrameAppTime) : (appFrameAppTime - appFrameHardwareTime);
+            return static_cast<int> ((latencyNanos  * sampleRate) / oboe::kNanosPerSecond);
+        }
+
+        int64_t getCurrentTimeNanos()
+        {
+            timespec time;
+
+            if (clock_gettime (CLOCK_MONOTONIC, &time) < 0)
+                return -1;
+
+            return time.tv_sec * oboe::kNanosPerSecond + time.tv_nsec;
+        }
+
+        void onErrorBeforeClose (oboe::AudioStream* stream, [[maybe_unused]] oboe::Result error) override
+        {
+            // only output stream should be the master stream receiving callbacks
+            jassert (stream->getDirection() == oboe::Direction::Output);
+
+            JUCE_OBOE_LOG ("Oboe stream onErrorBeforeClose(): " + getOboeString (error));
+            printStreamDebugInfo (stream);
+        }
+
+        void onErrorAfterClose (oboe::AudioStream* stream, oboe::Result error) override
+        {
+            // only output stream should be the master stream receiving callbacks
+            jassert (stream->getDirection() == oboe::Direction::Output);
+
+            JUCE_OBOE_LOG ("Oboe stream onErrorAfterClose(): " + getOboeString (error));
+
+            if (error == oboe::Result::ErrorDisconnected)
+            {
+                if (streamRestartGuard.compareAndSetBool (1, 0))
+                {
+                    // Close, recreate, and start the stream, not much use in current one.
+                    // Use default device id, to let the OS pick the best ID (since our was disconnected).
+
+                    while (! audioCallbackGuard.compareAndSetBool (1, 0))
+                        Thread::sleep (1);
+
+                    outputStream = nullptr;
+                    outputStream.reset (new OboeStream (oboe::kUnspecified,
+                                                        oboe::Direction::Output,
+                                                        oboe::SharingMode::Exclusive,
+                                                        numOutputChannels,
+                                                        streamFormat,
+                                                        sampleRate,
+                                                        bufferSize,
+                                                        this));
+
+                    outputStream->start();
+
+                    audioCallbackGuard.set (0);
+                    streamRestartGuard.set (0);
+                }
+            }
+        }
+
+        HeapBlock<SampleType> inputStreamNativeBuffer;
+        AudioBuffer<float> inputStreamSampleBuffer,
+                           outputStreamSampleBuffer;
+        Atomic<int> audioCallbackGuard { 0 },
+                    streamRestartGuard { 0 };
+
+        bool isInputLatencyDetectionSupported = false;
+        int inputLatency = -1;
+
+        bool isOutputLatencyDetectionSupported = false;
+        int outputLatency = -1;
+    };
+
+    //==============================================================================
+    friend class OboeAudioIODeviceType;
+    friend class OboeRealtimeThread;
+
+    //==============================================================================
+    int actualBufferSize = 0, sampleRate = 0;
+    bool deviceOpen = false;
+    String lastError;
+    BigInteger activeOutputChans, activeInputChans;
+    Atomic<AudioIODeviceCallback*> callback { nullptr };
+
+    int inputDeviceId;
+    Array<int> supportedInputSampleRates;
+    int maxNumInputChannels;
+    int outputDeviceId;
+    Array<int> supportedOutputSampleRates;
+    int maxNumOutputChannels;
+
+    std::unique_ptr<OboeSessionBase> session;
+
+    bool running = false;
+
+    JUCE_DECLARE_NON_COPYABLE_WITH_LEAK_DETECTOR (OboeAudioIODevice)
+};
+
+//==============================================================================
+OboeAudioIODevice::OboeSessionBase* OboeAudioIODevice::OboeSessionBase::create (OboeAudioIODevice& owner,
+                                                                                int inputDeviceId,
+                                                                                int outputDeviceId,
+                                                                                int numInputChannels,
+                                                                                int numOutputChannels,
+                                                                                int sampleRate,
+                                                                                int bufferSize)
+{
+
+    std::unique_ptr<OboeSessionBase> session;
+    auto sdkVersion = getAndroidSDKVersion();
+
+    // SDK versions 21 and higher should natively support floating point...
+    if (sdkVersion >= 21)
+    {
+        session.reset (new OboeSessionImpl<float> (owner, inputDeviceId, outputDeviceId,
+                                                   numInputChannels, numOutputChannels, sampleRate, bufferSize));
+
+        // ...however, some devices lie so re-try without floating point
+        if (session != nullptr && (! session->openedOk()))
+            session.reset();
+    }
+
+    if (session == nullptr)
+    {
+        session.reset (new OboeSessionImpl<int16> (owner, inputDeviceId, outputDeviceId,
+                                                   numInputChannels, numOutputChannels, sampleRate, bufferSize));
+
+        if (session != nullptr && (! session->openedOk()))
+            session.reset();
+    }
+
+    return session.release();
+}
+
+//==============================================================================
+class OboeAudioIODeviceType  : public AudioIODeviceType
+{
+public:
+    OboeAudioIODeviceType()
+        : AudioIODeviceType (OboeAudioIODevice::oboeTypeName)
+    {
+        // Not using scanForDevices() to maintain behaviour backwards compatible with older APIs
+        checkAvailableDevices();
+    }
+
+    //==============================================================================
+    void scanForDevices() override {}
+
+    StringArray getDeviceNames (bool wantInputNames) const override
+    {
+        StringArray names;
+
+        for (auto& device : wantInputNames ? inputDevices : outputDevices)
+            names.add (device.name);
+
+        return names;
+    }
+
+    int getDefaultDeviceIndex (bool) const override
+    {
+        return 0;
+    }
+
+    int getIndexOfDevice (AudioIODevice* device, bool asInput) const override
+    {
+        if (auto oboeDevice = static_cast<OboeAudioIODevice*> (device))
+        {
+            auto oboeDeviceId = asInput ? oboeDevice->inputDeviceId
+                                        : oboeDevice->outputDeviceId;
+
+            auto& devices = asInput ? inputDevices : outputDevices;
+
+            for (int i = 0; i < devices.size(); ++i)
+                if (devices.getReference (i).id == oboeDeviceId)
+                    return i;
+        }
+
+        return -1;
+    }
+
+    bool hasSeparateInputsAndOutputs() const override  { return true; }
+
+    AudioIODevice* createDevice (const String& outputDeviceName,
+                                 const String& inputDeviceName) override
+    {
+        auto outputDeviceInfo = getDeviceInfoForName (outputDeviceName, false);
+        auto inputDeviceInfo  = getDeviceInfoForName (inputDeviceName, true);
+
+        if (outputDeviceInfo.id < 0 && inputDeviceInfo.id < 0)
+            return nullptr;
+
+        auto& name = outputDeviceInfo.name.isNotEmpty() ? outputDeviceInfo.name
+                                                        : inputDeviceInfo.name;
+
+        return new OboeAudioIODevice (name,
+                                      inputDeviceInfo.id, inputDeviceInfo.sampleRates,
+                                      inputDeviceInfo.numChannels,
+                                      outputDeviceInfo.id, outputDeviceInfo.sampleRates,
+                                      outputDeviceInfo.numChannels);
+    }
+
+    static bool isOboeAvailable()
+    {
+       #if JUCE_USE_ANDROID_OBOE
+        return true;
+       #else
+        return false;
+       #endif
+    }
+
+ private:
+    void checkAvailableDevices()
+    {
+        auto sampleRates = OboeAudioIODevice::getDefaultSampleRates();
+
+        inputDevices .add ({ "System Default (Input)",  oboe::kUnspecified, sampleRates, 1 });
+        outputDevices.add ({ "System Default (Output)", oboe::kUnspecified, sampleRates, 2 });
+
+        if (! supportsDevicesInfo())
+            return;
+
+        auto* env = getEnv();
+
+        jclass audioManagerClass = env->FindClass ("android/media/AudioManager");
+
+        // We should be really entering here only if API supports it.
+        jassert (audioManagerClass != nullptr);
+
+        if (audioManagerClass == nullptr)
+            return;
+
+        auto audioManager = LocalRef<jobject> (env->CallObjectMethod (getAppContext().get(),
+                                                                      AndroidContext.getSystemService,
+                                                                      javaString ("audio").get()));
+
+        static jmethodID getDevicesMethod = env->GetMethodID (audioManagerClass, "getDevices",
+                                                              "(I)[Landroid/media/AudioDeviceInfo;");
+
+        static constexpr int allDevices = 3;
+        auto devices = LocalRef<jobjectArray> ((jobjectArray) env->CallObjectMethod (audioManager,
+                                                                                     getDevicesMethod,
+                                                                                     allDevices));
+
+        const int numDevices = env->GetArrayLength (devices.get());
+
+        for (int i = 0; i < numDevices; ++i)
+        {
+            auto device = LocalRef<jobject> ((jobject) env->GetObjectArrayElement (devices.get(), i));
+            addDevice (device, env);
+        }
+
+        JUCE_OBOE_LOG ("-----InputDevices:");
+
+        for ([[maybe_unused]] auto& device : inputDevices)
+        {
+            JUCE_OBOE_LOG ("name = " << device.name);
+            JUCE_OBOE_LOG ("id = " << String (device.id));
+            JUCE_OBOE_LOG ("sample rates size = " << String (device.sampleRates.size()));
+            JUCE_OBOE_LOG ("num channels = " + String (device.numChannels));
+        }
+
+        JUCE_OBOE_LOG ("-----OutputDevices:");
+
+        for ([[maybe_unused]] auto& device : outputDevices)
+        {
+            JUCE_OBOE_LOG ("name = " << device.name);
+            JUCE_OBOE_LOG ("id = " << String (device.id));
+            JUCE_OBOE_LOG ("sample rates size = " << String (device.sampleRates.size()));
+            JUCE_OBOE_LOG ("num channels = " + String (device.numChannels));
+        }
+    }
+
+    bool supportsDevicesInfo() const
+    {
+        static auto result = getAndroidSDKVersion() >= 23;
+        return result;
+    }
+
+    void addDevice (const LocalRef<jobject>& device, JNIEnv* env)
+    {
+        auto deviceClass = LocalRef<jclass> ((jclass) env->FindClass ("android/media/AudioDeviceInfo"));
+
+        jmethodID getProductNameMethod = env->GetMethodID (deviceClass, "getProductName",
+                                                           "()Ljava/lang/CharSequence;");
+
+        jmethodID getTypeMethod          = env->GetMethodID (deviceClass, "getType", "()I");
+        jmethodID getIdMethod            = env->GetMethodID (deviceClass, "getId", "()I");
+        jmethodID getSampleRatesMethod   = env->GetMethodID (deviceClass, "getSampleRates", "()[I");
+        jmethodID getChannelCountsMethod = env->GetMethodID (deviceClass, "getChannelCounts", "()[I");
+        jmethodID isSourceMethod         = env->GetMethodID (deviceClass, "isSource", "()Z");
+
+        auto deviceTypeString = deviceTypeToString (env->CallIntMethod (device, getTypeMethod));
+
+        if (deviceTypeString.isEmpty()) // unknown device
+            return;
+
+        auto name = juceString ((jstring) env->CallObjectMethod (device, getProductNameMethod)) + " " + deviceTypeString;
+        auto id = env->CallIntMethod (device, getIdMethod);
+
+        auto jSampleRates = LocalRef<jintArray> ((jintArray) env->CallObjectMethod (device, getSampleRatesMethod));
+        auto sampleRates = jintArrayToJuceArray (jSampleRates);
+
+        auto jChannelCounts = LocalRef<jintArray> ((jintArray) env->CallObjectMethod (device, getChannelCountsMethod));
+        auto channelCounts = jintArrayToJuceArray (jChannelCounts);
+        int numChannels = channelCounts.isEmpty() ? -1 : channelCounts.getLast();
+
+        auto isInput  = env->CallBooleanMethod (device, isSourceMethod);
+        auto& devices = isInput ? inputDevices : outputDevices;
+
+        devices.add ({ name, id, sampleRates, numChannels });
+    }
+
+    static String deviceTypeToString (int type)
+    {
+        switch (type)
+        {
+            case 0:   return {};
+            case 1:   return "built-in earphone speaker";
+            case 2:   return "built-in speaker";
+            case 3:   return "wired headset";
+            case 4:   return "wired headphones";
+            case 5:   return "line analog";
+            case 6:   return "line digital";
+            case 7:   return "Bluetooth device typically used for telephony";
+            case 8:   return "Bluetooth device supporting the A2DP profile";
+            case 9:   return "HDMI";
+            case 10:  return "HDMI audio return channel";
+            case 11:  return "USB device";
+            case 12:  return "USB accessory";
+            case 13:  return "DOCK";
+            case 14:  return "FM";
+            case 15:  return "built-in microphone";
+            case 16:  return "FM tuner";
+            case 17:  return "TV tuner";
+            case 18:  return "telephony";
+            case 19:  return "auxiliary line-level connectors";
+            case 20:  return "IP";
+            case 21:  return "BUS";
+            case 22:  return "USB headset";
+            case 23:  return "hearing aid";
+            case 24:  return "built-in speaker safe";
+            case 25:  return "remote submix";
+            case 26:  return "BLE headset";
+            case 27:  return "BLE speaker";
+            case 28:  return "echo reference";
+            case 29:  return "HDMI eARC";
+            case 30:  return "BLE broadcast";
+            default:  jassertfalse; return {}; // type not supported yet, needs to be added!
+        }
+    }
+
+    static Array<int> jintArrayToJuceArray (const LocalRef<jintArray>& jArray)
+    {
+        auto* env = getEnv();
+
+        jint* jArrayElems = env->GetIntArrayElements (jArray, nullptr);
+        int numElems = env->GetArrayLength (jArray);
+
+        Array<int> juceArray;
+
+        for (int s = 0; s < numElems; ++s)
+            juceArray.add (jArrayElems[s]);
+
+        env->ReleaseIntArrayElements (jArray, jArrayElems, 0);
+        return juceArray;
+    }
+
+    struct DeviceInfo
+    {
+        String name;
+        int id = -1;
+        Array<int> sampleRates;
+        int numChannels;
+    };
+
+    DeviceInfo getDeviceInfoForName (const String& name, bool isInput)
+    {
+        if (name.isNotEmpty())
+        {
+            for (auto& device : isInput ? inputDevices : outputDevices)
+            {
+                if (device.name == name)
+                    return device;
+            }
+        }
+
+        return {};
+    }
+
+    Array<DeviceInfo> inputDevices, outputDevices;
+
+    JUCE_DECLARE_NON_COPYABLE_WITH_LEAK_DETECTOR (OboeAudioIODeviceType)
+};
+
+const char* const OboeAudioIODevice::oboeTypeName = "Android Oboe";
+
+bool isOboeAvailable()  { return OboeAudioIODeviceType::isOboeAvailable(); }
+
+//==============================================================================
+class OboeRealtimeThread    : private oboe::AudioStreamCallback
+{
+    using OboeStream = OboeAudioIODevice::OboeStream;
+
+public:
+    OboeRealtimeThread()
+        : testStream (new OboeStream (oboe::kUnspecified,
+                                      oboe::Direction::Output,
+                                      oboe::SharingMode::Exclusive,
+                                      1,
+                                      oboe::AudioFormat::Float,
+                                      (int) AndroidHighPerformanceAudioHelpers::getNativeSampleRate(),
+                                      OboeAudioIODevice::getNativeBufferSize(),
+                                      this)),
+          formatUsed (oboe::AudioFormat::Float)
+    {
+        // Fallback to I16 stream format if Float has not worked
+        if (! testStream->openedOk())
+        {
+            testStream.reset (new OboeStream (oboe::kUnspecified,
+                                              oboe::Direction::Output,
+                                              oboe::SharingMode::Exclusive,
+                                              1,
+                                              oboe::AudioFormat::I16,
+                                              (int) AndroidHighPerformanceAudioHelpers::getNativeSampleRate(),
+                                              OboeAudioIODevice::getNativeBufferSize(),
+                                              this));
+
+            formatUsed = oboe::AudioFormat::I16;
+        }
+
+        parentThreadID = pthread_self();
+
+        pthread_cond_init (&threadReady, nullptr);
+        pthread_mutex_init (&threadReadyMutex, nullptr);
+    }
+
+    bool isOk() const
+    {
+        return testStream != nullptr && testStream->openedOk();
+    }
+
+    pthread_t startThread (void*(*entry)(void*), void* userPtr)
+    {
+        pthread_mutex_lock (&threadReadyMutex);
+
+        threadEntryProc = entry;
+        threadUserPtr  = userPtr;
+
+        testStream->start();
+
+        pthread_cond_wait (&threadReady, &threadReadyMutex);
+        pthread_mutex_unlock (&threadReadyMutex);
+
+        return realtimeThreadID;
+    }
+
+    oboe::DataCallbackResult onAudioReady (oboe::AudioStream*, void*, int32_t) override
+    {
+        // When running with OpenSL, the first callback will come on the parent thread.
+        if (threadEntryProc != nullptr && ! pthread_equal (parentThreadID, pthread_self()))
+        {
+            pthread_mutex_lock (&threadReadyMutex);
+
+            realtimeThreadID = pthread_self();
+
+            pthread_cond_signal (&threadReady);
+            pthread_mutex_unlock (&threadReadyMutex);
+
+            threadEntryProc (threadUserPtr);
+            threadEntryProc = nullptr;
+
+            MessageManager::callAsync ([this]() { delete this; });
+
+            return oboe::DataCallbackResult::Stop;
+        }
+
+        return oboe::DataCallbackResult::Continue;
+    }
+
+    void onErrorBeforeClose (oboe::AudioStream*, [[maybe_unused]] oboe::Result error) override
+    {
+        JUCE_OBOE_LOG ("OboeRealtimeThread: Oboe stream onErrorBeforeClose(): " + getOboeString (error));
+        jassertfalse;  // Should never get here!
+    }
+
+    void onErrorAfterClose (oboe::AudioStream*, [[maybe_unused]] oboe::Result error) override
+    {
+        JUCE_OBOE_LOG ("OboeRealtimeThread: Oboe stream onErrorAfterClose(): " + getOboeString (error));
+        jassertfalse;  // Should never get here!
+    }
+
+private:
+    //==============================================================================
+    void* (*threadEntryProc) (void*) = nullptr;
+    void* threadUserPtr = nullptr;
+
+    pthread_cond_t  threadReady;
+    pthread_mutex_t threadReadyMutex;
+    pthread_t       parentThreadID, realtimeThreadID;
+
+    std::unique_ptr<OboeStream> testStream;
+    oboe::AudioFormat formatUsed;
+};
+
+//==============================================================================
+RealtimeThreadFactory getAndroidRealtimeThreadFactory()
+{
+    return [] (void* (*entry) (void*), void* userPtr) -> pthread_t
+    {
+        auto thread = std::make_unique<OboeRealtimeThread>();
+
+        if (! thread->isOk())
+            return {};
+
+        auto threadID = thread->startThread (entry, userPtr);
+
+        // the thread will de-allocate itself
+        thread.release();
+
+        return threadID;
+    };
+}
+
+} // namespace juce